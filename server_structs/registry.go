--- conflicted
+++ resolved
@@ -18,8 +18,6 @@
 
 package server_structs
 
-<<<<<<< HEAD
-=======
 import (
 	"strings"
 	"time"
@@ -64,7 +62,6 @@
 	CustomFields  map[string]interface{} `json:"custom_fields" gorm:"serializer:json"`
 }
 
->>>>>>> c116fac0
 type (
 	CheckNamespaceExistsReq struct {
 		Prefix string `json:"prefix"`
@@ -85,11 +82,6 @@
 	CheckNamespaceStatusRes struct {
 		Approved bool `json:"approved"`
 	}
-<<<<<<< HEAD
-
-	CheckNamespaceCompleteReq struct {
-		Prefixes []string `json:"prefixes"`
-	}
 
 	NamespaceCompletenessResult struct {
 		EditUrl   string `json:"edit_url"`
@@ -100,8 +92,6 @@
 	CheckNamespaceCompleteRes struct {
 		Results map[string]NamespaceCompletenessResult `json:"results"`
 	}
-)
-=======
 )
 
 const (
@@ -138,5 +128,4 @@
 
 func IsValidRegStatus(s string) bool {
 	return s == "Pending" || s == "Approved" || s == "Denied" || s == "Unknown"
-}
->>>>>>> c116fac0
+}