/***************************************************************
 *
 * Copyright (C) 2024, Pelican Project, Morgridge Institute for Research
 *
 * Licensed under the Apache License, Version 2.0 (the "License"); you
 * may not use this file except in compliance with the License.  You may
 * obtain a copy of the License at
 *
 *    http://www.apache.org/licenses/LICENSE-2.0
 *
 * Unless required by applicable law or agreed to in writing, software
 * distributed under the License is distributed on an "AS IS" BASIS,
 * WITHOUT WARRANTIES OR CONDITIONS OF ANY KIND, either express or implied.
 * See the License for the specific language governing permissions and
 * limitations under the License.
 *
 ***************************************************************/

package client

import (
	"context"
	"crypto/ecdsa"
	"encoding/json"
	"fmt"
	"io/fs"
	"net/http"
	"net/url"
	"os"
	"path"
	"path/filepath"
	"strconv"
	"strings"
	"sync/atomic"
	"time"

	"github.com/lestrrat-go/jwx/v2/jwk"
	jwt "github.com/lestrrat-go/jwx/v2/jwt"
	"github.com/pkg/errors"
	log "github.com/sirupsen/logrus"
	oauth2_upstream "golang.org/x/oauth2"
	"golang.org/x/sync/singleflight"

	"github.com/pelicanplatform/pelican/config"
	oauth2 "github.com/pelicanplatform/pelican/oauth2"
	"github.com/pelicanplatform/pelican/pelican_url"
	"github.com/pelicanplatform/pelican/server_structs"
	"github.com/pelicanplatform/pelican/token"
	"github.com/pelicanplatform/pelican/token_scopes"
)

type (

	// A token contents and its expiration time
	//
	// Meant to be used atomically as part of the token generator.
	tokenInfo struct {
		Contents string
		Expiry   time.Time
	}

	// An object that can fetch an appropriate token for a given transfer.
	//
	// Thread-safe and will auto-renew the token throughout the lifetime
	// of the process.
	tokenGenerator struct {
		DirResp       *server_structs.DirectorResponse
		Destination   *pelican_url.PelicanURL
		TokenLocation string
		TokenName     string
		IsWrite       bool
		EnableAcquire bool
		Token         atomic.Pointer[tokenInfo]
		Iterator      *tokenContentIterator
		Sync          *singleflight.Group
	}

	// An object that iterates through the various possible tokens
	tokenContentIterator struct {
		Location      string
		Name          string
		CredLocations []string
		Method        int
	}
)

func newTokenGenerator(dest *pelican_url.PelicanURL, dirResp *server_structs.DirectorResponse, isWrite bool, enableAcquire bool) *tokenGenerator {
	return &tokenGenerator{
		DirResp:       dirResp,
		Destination:   dest,
		IsWrite:       isWrite,
		EnableAcquire: enableAcquire,
		Sync:          new(singleflight.Group),
	}
}

func newTokenContentIterator(loc string, name string) *tokenContentIterator {
	return &tokenContentIterator{
		Location: loc,
		Name:     name,
	}
}

// Force the token generator to read the token from a fixed location.
//
// Overrides any environment-based discovery logic.
func (tg *tokenGenerator) SetTokenLocation(tokenLocation string) {
	tg.TokenLocation = tokenLocation
}

// Force the token generator to use a specific named token instead of
// evaluating all possible tokens
func (tg *tokenGenerator) SetTokenName(name string) {
	tg.TokenName = name
}

// Force the use of a specific token for the lifetime of the generator
func (tg *tokenGenerator) SetToken(contents string) {
	info := tokenInfo{
		Contents: contents,
		Expiry:   time.Now().Add(100 * 365 * 24 * time.Hour), // 100 years should be enough for "forever"
	}
	tg.Token.Store(&info)
}

<<<<<<< HEAD
// Copy the contents
func (tg *tokenGenerator) Copy() *tokenGenerator {
	return &tokenGenerator{
		DirResp:       tg.DirResp,
		Destination:   tg.Destination,
		IsWrite:       tg.IsWrite,
		EnableAcquire: tg.EnableAcquire,
		Sync:          new(singleflight.Group),
	}
}

// Determine the token name if it is embedded in the scheme, Condor-style
func getTokenName(destination *url.URL) (scheme, tokenName string) {
	schemePieces := strings.Split(destination.Scheme, "+")
	tokenName = ""
	// Scheme is always the last piece
	scheme = schemePieces[len(schemePieces)-1]
	// If there are 2 or more pieces, token name is everything but the last item, joined with a +
	if len(schemePieces) > 1 {
		tokenName = strings.Join(schemePieces[:len(schemePieces)-1], "+")
	}
	return
}

=======
>>>>>>> eeb07000
// Read a token from a file; ensure
func getTokenFromFile(tokenLocation string) (string, error) {
	//Read in the JSON
	log.Debug("Opening token file: " + tokenLocation)
	tokenContents, err := os.ReadFile(tokenLocation)
	if err != nil {
		log.Errorln("Error reading from token file:", err)
		return "", err
	}

	type tokenJson struct {
		AccessKey string `json:"access_token"`
		ExpiresIn int    `json:"expires_in"`
	}

	tokenStr := strings.TrimSpace(string(tokenContents))
	if len(tokenStr) > 0 && tokenStr[0] == '{' {
		tokenParsed := tokenJson{}
		if err := json.Unmarshal(tokenContents, &tokenParsed); err != nil {
			log.Debugf("Unable to unmarshal file %s as JSON (assuming it is a token instead): %v", tokenLocation, err)
			return tokenStr, nil
		}
		return tokenParsed.AccessKey, nil
	}
	return tokenStr, nil
}

func (tci *tokenContentIterator) discoverHTCondorTokenLocations(tokenName string) (tokenLocations []string) {
	tokenLocations = make([]string, 0)

	// Tokens with dots in their name may need to have dots converted to underscores.
	if strings.Contains(tokenName, ".") {
		underscoreTokenName := strings.ReplaceAll(tokenName, ".", "_")
		// If we find a token after replacing dots, then we're already done.
		tokenLocations = tci.discoverHTCondorTokenLocations(underscoreTokenName)
		if len(tokenLocations) > 0 {
			return
		}
	}

	credsDir, isCondorCredsSet := os.LookupEnv("_CONDOR_CREDS")
	if !isCondorCredsSet {
		credsDir = ".condor_creds"
	}

	if len(tokenName) > 0 {
		tokenLocation := filepath.Join(credsDir, tokenName+".use")
		// Token was explicitly requested; warn if it doesn't exist.
		if _, err := os.Stat(filepath.Join(credsDir, tokenName)); err != nil {
			log.Warningln("Environment variable _CONDOR_CREDS is set, but the credential file is not readable:", err)
		} else {
			tokenLocations = append(tokenLocations, tokenLocation)
			return
		}
	} else {
		tokenLocation := filepath.Join(credsDir, "scitokens.use")
		// Just prefer the scitokens.use first by convention; do not warn if it is missing
		if _, err := os.Stat(tokenLocation); err == nil {
			tokenLocations = append(tokenLocations, tokenLocation)
		}
	}

	// Walk through all available credentials in the directory; scitokens.use was already
	// put first, if available, above.
	err := filepath.Walk(credsDir, func(path string, info fs.FileInfo, err error) error {
		if path == credsDir {
			return nil
		} else if info.IsDir() {
			return filepath.SkipDir
		}
		baseName := filepath.Base(path)
		if baseName == "scitokens.use" {
			return nil
		}
		if len(baseName) > 0 && baseName[0] == '.' {
			return nil
		}
		tokenLocations = append(tokenLocations, path)
		return nil
	})
	if err != nil {
		log.Warningln("Failure when iterating through directory to look through tokens:", err)
	}
	return
}

func (tci *tokenContentIterator) next() (string, bool) {
	/*
		Search for the location of the authentiction token.  It can be set explicitly on the command line,
		with the environment variable "BEARER_TOKEN", or it can be searched in the standard HTCondor directory pointed
		to by the environment variable "_CONDOR_CREDS".
	*/
	switch tci.Method {
	case 0:
		tci.Method += 1
		if tci.Location != "" {
			log.Debugln("Using API-specified token location", tci.Location)
			if _, err := os.Stat(tci.Location); err != nil {
				log.Warningln("Client was asked to read token from location", tci.Location, "but it is not readable:", err)
			} else if jwtSerialized, err := getTokenFromFile(tci.Location); err == nil {
				return jwtSerialized, true
			}
		}
		fallthrough
	// WLCG Token Discovery
	case 1:
		tci.Method += 1
		if bearerToken, isBearerTokenSet := os.LookupEnv("BEARER_TOKEN"); isBearerTokenSet {
			log.Debugln("Using token from BEARER_TOKEN environment variable")
			return bearerToken, true
		}
		fallthrough
	case 2:
		tci.Method += 1
		if bearerTokenFile, isBearerTokenFileSet := os.LookupEnv("BEARER_TOKEN_FILE"); isBearerTokenFileSet {
			log.Debugln("Using token from BEARER_TOKEN_FILE environment variable")
			if _, err := os.Stat(bearerTokenFile); err != nil {
				log.Warningln("Environment variable BEARER_TOKEN_FILE is set, but file being point to does not exist:", err)
			} else if jwtSerialized, err := getTokenFromFile(bearerTokenFile); err == nil {
				return jwtSerialized, true
			}
		}
		fallthrough
	case 3:
		tci.Method += 1
		if xdgRuntimeDir, xdgRuntimeDirSet := os.LookupEnv("XDG_RUNTIME_DIR"); xdgRuntimeDirSet {
			// Get the uid
			uid := os.Getuid()
			tmpTokenPath := filepath.Join(xdgRuntimeDir, "bt_u"+strconv.Itoa(uid))
			if _, err := os.Stat(tmpTokenPath); err == nil {
				log.Debugln("Using token from XDG_RUNTIME_DIR")
				if jwtSerialized, err := getTokenFromFile(tmpTokenPath); err == nil {
					return jwtSerialized, true
				}
			}
		}
		fallthrough
	case 4:
		tci.Method += 1
		// Check for /tmp/bt_u<uid>
		uid := os.Getuid()
		tmpTokenPath := "/tmp/bt_u" + strconv.Itoa(uid)
		if _, err := os.Stat(tmpTokenPath); err == nil {
			log.Debugln("Using token from", tmpTokenPath)
			if jwtSerialized, err := getTokenFromFile(tmpTokenPath); err == nil {
				return jwtSerialized, true
			}
		}
		fallthrough
	case 5:
		tci.Method += 1
		// Backwards compatibility for getting token; TOKEN env var is not standardized
		// but some of the oldest use cases may utilize them.
		if tokenFile, isTokenSet := os.LookupEnv("TOKEN"); isTokenSet {
			if _, err := os.Stat(tokenFile); err != nil {
				log.Warningln("Environment variable TOKEN is set, but file being point to does not exist:", err)
			} else if jwtSerialized, err := getTokenFromFile(tokenFile); err == nil {
				log.Debugln("Using token from TOKEN environment variable")
				return jwtSerialized, true
			}
		}
		fallthrough
	case 6:
		tci.Method += 1
		// Finally, look in the HTCondor runtime
		tci.CredLocations = tci.discoverHTCondorTokenLocations(tci.Name)
		fallthrough
	default:
		for {
			idx := tci.Method - 7
			tci.Method += 1
			if idx < 0 || idx >= len(tci.CredLocations) {
				log.Debugln("Out of token locations to search")
				return "", false
			}
			if jwtSerialized, err := getTokenFromFile(tci.CredLocations[idx]); err == nil {
				return jwtSerialized, true
			}
		}
	}
}

// getToken returns the token to use for the given destination after searching through
// the environment.
//
// Do not use directly -- invoke `get` instead.  Intended to be invoked from a singleflight
// context.
func (tg *tokenGenerator) getToken() (token interface{}, err error) {

	{ // Check to see if the cached token was refreshed prior to the function call
		info := tg.Token.Load()
		if info != nil && time.Until(info.Expiry) > 0 && info.Contents != "" {
			token = info.Contents
			return
		}
	}

	potentialTokens := make([]tokenInfo, 0)

	if tg.TokenName == "" {
		tg.TokenName = tg.Destination.GetTokenName()
	}

	opts := config.TokenGenerationOpts{
		Operation: config.TokenSharedRead,
	}
	if tg.IsWrite {
		opts.Operation = config.TokenSharedWrite
	}

	if tg.Iterator == nil {
		tg.Iterator = newTokenContentIterator(tg.TokenLocation, tg.TokenName)
	}
	for {
		contents, cont := tg.Iterator.next()
		if !cont {
			tg.Iterator = nil
			break
		}
		valid, expiry := tokenIsValid(contents)
		info := tokenInfo{contents, expiry}
		if valid && (tg.DirResp == nil || tokenIsAcceptable(contents, tg.Destination.Path, *tg.DirResp, opts)) {
			tg.Token.Store(&info)
			log.Debugln("Using token:", info.Contents)
			return contents, nil
		} else if contents != "" {
			potentialTokens = append(potentialTokens, info)
		}
	}

	// If _any_ potential token is found, even though it's not thought to be acceptable,
	// return that instead of failing outright under the theory the user knows better.
	if len(potentialTokens) > 0 {
		log.Warningln("Using provided token even though it does not appear to be acceptable to perform transfer")
		tg.Token.Store(&potentialTokens[0])
		token = potentialTokens[0].Contents
		err = nil
		return
	}

	if tg.EnableAcquire && tg.Destination != nil && tg.DirResp != nil {
		opts := config.TokenGenerationOpts{Operation: config.TokenSharedRead}
		if tg.IsWrite {
			opts.Operation = config.TokenSharedWrite
		}
		var contents string
		contents, err = AcquireToken(tg.Destination.GetRawUrl(), *tg.DirResp, opts)
		if err == nil && contents != "" {
			valid, expiry := tokenIsValid(contents)
			info := tokenInfo{contents, expiry}
			if !tokenIsAcceptable(contents, tg.Destination.Path, *tg.DirResp, opts) {
				log.Warningln("Token was acquired from issuer but it does not appear valid for transfer; trying anyway")
			} else if !valid {
				log.Warningln("Token was acquired from issuer but it appears to be expired; trying anyway")
			}
			tg.Token.Store(&info)
			token = contents
			return
		}
		log.Errorln("Failed to generate a new authorization token for this transfer: ", err)
		log.Errorln("This transfer requires authorization to complete and no token is available")
		err = errors.Wrap(err, "failed to find or generate a token as required for "+tg.Destination.String())
		return
	}

	log.Errorln("Credential is required, but currently missing")
	return "", errors.New("credential is required for " + tg.Destination.String() + " but was not discovered")
}

// Return the token contents associated with the generator
//
// Thread-safe
func (tg *tokenGenerator) get() (token string, err error) {
	// First, see if the existing token is valid
	info := tg.Token.Load()
	if info != nil && time.Until(info.Expiry) > 0 && info.Contents != "" {
		token = info.Contents
		return
	}

	// If not, always invoke the synchronized "Do".  It will
	// re-check the cache and, if still invalid, regenerate the token
	tokenGeneric, err, _ := tg.Sync.Do("", tg.getToken)
	if err != nil {
		return
	}
	if tokenStr, ok := tokenGeneric.(string); ok {
		token = tokenStr
		return
	}
	// Should be impossible -- getToken should always return a string
	err = errors.Errorf("token generator failed by returning object of type %T", tokenGeneric)
	return
}

// Given jwtSerialized, a serialized JWT, return whether or not the scopes
// would authorize the given objectName based on the information in dirResp.
func tokenIsAcceptable(jwtSerialized string, objectName string, dirResp server_structs.DirectorResponse, opts config.TokenGenerationOpts) bool {
	tok, err := jwt.Parse([]byte(jwtSerialized), jwt.WithVerify(false), jwt.WithValidate(false))
	if err != nil {
		log.Warningln("Failed to parse token:", err)
		return false
	}

	// For now, we'll accept any WLCG token
	if wlcg_ver, present := tok.Get("wlcg.ver"); !present || wlcg_ver == nil {
		return false
	}

	osdfPathCleaned := path.Clean(objectName)
	if !strings.HasPrefix(osdfPathCleaned, dirResp.XPelNsHdr.Namespace) {
		return false
	}

	// For some issuers, the token base path is distinct from the OSDF base path.
	// Example:
	// - Issuer base path: `/chtc`
	// - Namespace path: `/chtc/PROTECTED`
	// In this case, we want to strip out the issuer base path, not the
	// namespace one, in order to see if the token has the right privs.

	// TODO: Come back and figure out how to resolve this in the case that there are multiple issuers or multiple base paths.
	targetResource := path.Clean("/" + osdfPathCleaned[len(dirResp.XPelNsHdr.Namespace):])
	if len(dirResp.XPelTokGenHdr.Issuers) >= 0 && len(dirResp.XPelTokGenHdr.BasePaths) > 0 && dirResp.XPelTokGenHdr.BasePaths[0] != "" {
		targetResource = path.Clean("/" + osdfPathCleaned[len(dirResp.XPelTokGenHdr.BasePaths[0]):])
	}

	scopes_iface, ok := tok.Get("scope")
	if !ok {
		return false
	}
	if scopes, ok := scopes_iface.(string); ok {
		acceptableScope := false
		for _, scope := range strings.Split(scopes, " ") {
			scope_info := strings.Split(scope, ":")
			scopeOK := false
			if (opts.Operation == config.TokenWrite || opts.Operation == config.TokenSharedWrite) && (scope_info[0] == "storage.modify" || scope_info[0] == "storage.create") {
				scopeOK = true
			} else if scope_info[0] == "storage.read" {
				scopeOK = true
			}
			if !scopeOK {
				continue
			}

			if len(scope_info) == 1 {
				acceptableScope = true
				break
			}
			// Shared URLs must have exact matches; otherwise, prefix matching is acceptable.
			if ((opts.Operation == config.TokenSharedWrite || opts.Operation == config.TokenSharedRead) && (targetResource == scope_info[1])) ||
				strings.HasPrefix(targetResource, scope_info[1]) {
				acceptableScope = true
				break
			}
		}
		if acceptableScope {
			return true
		}
	}
	return false
}

// Return whether the JWT represented by jwtSerialized is valid.
//
// Valid means that the current time is after the `nbf` ("not before")
// claim and before the `exp` ("expiration") claim.
//
// If valid, then the function also returns the expiration time.
func tokenIsValid(jwtSerialized string) (valid bool, expiry time.Time) {
	token, err := jwt.Parse([]byte(jwtSerialized), jwt.WithVerify(false))
	if err != nil {
		log.Warningln("Failed to parse token:", err)
		return
	}

	valid = true
	expiry = token.Expiration()
	return
}

func registerClient(dirResp server_structs.DirectorResponse) (*config.PrefixEntry, error) {
	issuers := dirResp.XPelTokGenHdr.Issuers
	if len(issuers) == 0 {
		return nil, fmt.Errorf("no issuer information for prefix '%s' is provided", dirResp.XPelNsHdr.Namespace)
	}
	issuerUrl := issuers[0].String()
	issuer, err := config.GetIssuerMetadata(issuerUrl)
	if err != nil {
		return nil, err
	}
	if issuer.RegistrationURL == "" {
		return nil, errors.Errorf("issuer %s does not support dynamic client registration", issuerUrl)
	}

	drcp := oauth2.DCRPConfig{ClientRegistrationEndpointURL: issuer.RegistrationURL, Transport: config.GetTransport(), Metadata: oauth2.Metadata{
		RedirectURIs:            []string{"https://localhost/osdf-client"},
		TokenEndpointAuthMethod: "client_secret_basic",
		GrantTypes:              []string{"refresh_token", "urn:ietf:params:oauth:grant-type:device_code"},
		ResponseTypes:           []string{"code"},
		ClientName:              "OSDF Command Line Client",
		Scopes:                  []string{"offline_access", "wlcg", "storage.read:/", "storage.modify:/", "storage.create:/"},
	}}

	resp, err := drcp.Register()
	if err != nil {
		return nil, err
	}
	newEntry := config.PrefixEntry{
		Prefix:       dirResp.XPelNsHdr.Namespace,
		ClientID:     resp.ClientID,
		ClientSecret: resp.ClientSecret,
	}
	return &newEntry, nil
}

// Given a URL and a director Response, attempt to acquire a valid
// token for that URL.
func AcquireToken(destination *url.URL, dirResp server_structs.DirectorResponse, opts config.TokenGenerationOpts) (string, error) {

	log.Debugln("Acquiring a token from configuration and OAuth2")

	nsPrefix := dirResp.XPelNsHdr.Namespace

	switch tokStrategy := dirResp.XPelTokGenHdr.Strategy; tokStrategy {
	case server_structs.OAuthStrategy:
	case server_structs.VaultStrategy:
		return "", fmt.Errorf("vault credential generation strategy is not supported")
	default:
		return "", fmt.Errorf("unknown credential generation strategy (%s) for prefix %s",
			tokStrategy, nsPrefix)
	}

	issuers := dirResp.XPelTokGenHdr.Issuers
	if len(issuers) == 0 {
		return "", fmt.Errorf("no issuer information for prefix '%s' is provided", nsPrefix)
	}

	issuer := issuers[0].String()
	if len(issuer) == 0 {
		return "", fmt.Errorf("issuer URL for prefix %s is unknown", nsPrefix)
	}

	osdfConfig, err := config.GetCredentialConfigContents()
	if err != nil {
		return "", err
	}

	prefixIdx := -1
	for idx, entry := range osdfConfig.OSDF.OauthClient {
		if entry.Prefix == nsPrefix {
			prefixIdx = idx
			break
		}
	}
	var prefixEntry *config.PrefixEntry
	newEntry := false
	tryTokenGen := false
	if prefixIdx < 0 {
		// We prefer to generate a token over registering a new client.
		if token, err := generateToken(destination, dirResp, opts); err == nil && token != "" {
			log.Debugln("Successfully generated a new token from a local key")
			return token, nil
		}
		tryTokenGen = true

		log.Infof("Prefix configuration for %s not in configuration file; will request new client", nsPrefix)
		prefixEntry, err = registerClient(dirResp)
		if err != nil {
			return "", err
		}
		osdfConfig.OSDF.OauthClient = append(osdfConfig.OSDF.OauthClient, *prefixEntry)
		prefixEntry = &osdfConfig.OSDF.OauthClient[len(osdfConfig.OSDF.OauthClient)-1]
		newEntry = true
	} else {
		prefixEntry = &osdfConfig.OSDF.OauthClient[prefixIdx]
		if len(prefixEntry.ClientID) == 0 || len(prefixEntry.ClientSecret) == 0 {

			// Similarly, here, generate a token before registering a new client.
			if token, err := generateToken(destination, dirResp, opts); err == nil && token != "" {
				log.Debugln("Successfully generated a new token from a local key")
				return token, nil
			}
			tryTokenGen = true

			log.Infof("Prefix configuration for %s missing OAuth2 client information", nsPrefix)
			prefixEntry, err = registerClient(dirResp)
			if err != nil {
				return "", err
			}
			osdfConfig.OSDF.OauthClient[prefixIdx] = *prefixEntry
			newEntry = true
		}
	}
	if newEntry {
		if err = config.SaveConfigContents(&osdfConfig); err != nil {
			log.Warningln("Failed to save new token to configuration file:", err)
		}
	}

	// For now, a fairly useless token-selection algorithm - take the first in the list.
	// In the future, we should:
	// - Check scopes
	var acceptableToken *config.TokenEntry = nil
	acceptableUnexpiredToken := ""
	for idx, token := range prefixEntry.Tokens {
		if !tokenIsAcceptable(token.AccessToken, destination.Path, dirResp, opts) {
			continue
		}
		if acceptableToken == nil {
			acceptableToken = &prefixEntry.Tokens[idx]
		} else if acceptableUnexpiredToken != "" {
			// Both tokens are non-empty; let's use them
			break
		}
		if valid, _ := tokenIsValid(token.AccessToken); valid {
			acceptableUnexpiredToken = token.AccessToken
		}
	}
	if len(acceptableUnexpiredToken) > 0 {
		log.Debugln("Returning an unexpired token from cache")
		return acceptableUnexpiredToken, nil
	}

	if acceptableToken != nil && len(acceptableToken.RefreshToken) > 0 {

		// We have a reasonable token; let's try refreshing it.
		upstreamToken := oauth2_upstream.Token{
			AccessToken:  acceptableToken.AccessToken,
			RefreshToken: acceptableToken.RefreshToken,
			Expiry:       time.Unix(0, 0),
		}
		issuerInfo, err := config.GetIssuerMetadata(issuer)
		if err == nil {
			upstreamConfig := oauth2_upstream.Config{
				ClientID:     prefixEntry.ClientID,
				ClientSecret: prefixEntry.ClientSecret,
				Endpoint: oauth2_upstream.Endpoint{
					AuthURL:  issuerInfo.AuthURL,
					TokenURL: issuerInfo.TokenURL,
				}}
			client := &http.Client{Transport: config.GetTransport()}
			ctx := context.WithValue(context.Background(), oauth2_upstream.HTTPClient, client)
			source := upstreamConfig.TokenSource(ctx, &upstreamToken)
			newToken, err := source.Token()
			if err != nil {
				log.Warningln("Failed to renew an expired token:", err)
			} else {
				acceptableToken.AccessToken = newToken.AccessToken
				acceptableToken.Expiration = newToken.Expiry.Unix()
				if len(newToken.RefreshToken) != 0 {
					acceptableToken.RefreshToken = newToken.RefreshToken
				}
				if err = config.SaveConfigContents(&osdfConfig); err != nil {
					log.Warningln("Failed to save new token to configuration file:", err)
				}
				return newToken.AccessToken, nil
			}
		}
	}

	// If here, we've got a valid OAuth2 client credential but didn't have any luck refreshing -
	// try generating the token before requiring a potentially user-interactive flow.
	if !tryTokenGen {
		if token, err := generateToken(destination, dirResp, opts); err == nil && token != "" {
			log.Debugln("Successfully generated a new token from a local key")
			return token, nil
		}
	}

	token, err := oauth2.AcquireToken(issuer, prefixEntry, dirResp, destination.Path, opts)
	if errors.Is(err, oauth2.ErrUnknownClient) {
		// We use anonymously-registered clients; OA4MP can periodically garbage collect these to prevent DoS
		// In this case, we register a new client and try to acquire again.
		log.Infof("Identity provider does not know the client for %s; registering a new one", nsPrefix)
		prefixEntry, err = registerClient(dirResp)
		if err != nil {
			return "", errors.Wrap(err, "re-registration error (identity provider does not recognize our client)")
		}
		osdfConfig.OSDF.OauthClient[prefixIdx] = *prefixEntry
		if err = config.SaveConfigContents(&osdfConfig); err != nil {
			log.Warningln("Failed to save new token to configuration file:", err)
		}

		if token, err = oauth2.AcquireToken(issuer, prefixEntry, dirResp, destination.Path, opts); err != nil {
			return "", err
		}
	} else if err != nil {
		return "", err
	}

	Tokens := &prefixEntry.Tokens
	*Tokens = append(*Tokens, *token)

	if err = config.SaveConfigContents(&osdfConfig); err != nil {
		log.Warningln("Failed to save new token to configuration file:", err)
	}

	return token.AccessToken, nil
}

// Given a URL and a known public key, determine whether the public key
// is valid for the issuer URL.
//
// If valid, returns the corresponding keyId and sets found to true.
func findKeyId(url string, ecPubKey *ecdsa.PublicKey) (keyid string, found bool) {
	// Next, download the public keys for the issuer
	ctx := context.Background()
	issuerInfo, err := config.GetIssuerMetadata(url)
	if err != nil {
		log.Debugln("Failed to get metadata for", url, ":", err)
		return
	}
	client := &http.Client{Transport: config.GetTransport()}
	fetchOption := jwk.WithHTTPClient(client)
	jwks, err := jwk.Fetch(ctx, issuerInfo.JwksUri, fetchOption)
	if err != nil {
		log.Debugln("Failed to fetch the JWKS:", err)
		return
	}
	keyIter := jwks.Keys(ctx)
	for keyIter.Next(ctx) {
		pair := keyIter.Pair()
		key, ok := pair.Value.(jwk.Key)
		if !ok {
			log.Debugln("Decode of JWK in return JWKS failed")
			continue
		}
		var ecPubKey2 ecdsa.PublicKey
		if err = key.Raw(&ecPubKey2); err != nil {
			log.Debugln("Failed to convert public key:", err)
			continue
		}
		if ecPubKey2.Equal(ecPubKey) {
			return key.KeyID(), true
		}
	}
	return
}

// Check to see if there's a copy of the issuer's pubkey locally; if so, generate an appropriate token directly.
func generateToken(destination *url.URL, dirResp server_structs.DirectorResponse, opts config.TokenGenerationOpts) (tkn string, err error) {
	// Check to see if a private key is installed locally
	key, err := config.GetIssuerPrivateJWK()
	if err != nil {
		log.Debugln("Cannot generate a token locally as private key is not present:", err)
		return
	}
	log.Debugln("Trying to generate a token locally from issuer private key")
	pubKey, err := key.PublicKey()
	if err != nil {
		log.Debugln("Cannot generate a token locally as the public key cannot be generated:", err)
		return
	}
	var ecPubKey ecdsa.PublicKey
	if err = pubKey.Raw(&ecPubKey); err != nil {
		log.Debugln("Failed to convert JWT pub key to ECDSA:", err)
		return
	}

	log.Debugln("Searching issuer public keys for matching key")
	// Next, download the public keys for the issuer
	var found bool
	var keyId, issuer string
	for _, issuerUrl := range dirResp.XPelAuthHdr.Issuers {
		if issuerUrl == nil {
			continue
		}
		issuer = issuerUrl.String()
		keyId, found = findKeyId(issuer, &ecPubKey)
		if found {
			break
		}
	}
	if !found {
		log.Debugln("Failed to find public key at issuer corresponding to local public key")
		return
	}

	tc, err := token.NewTokenConfig(token.TokenProfileWLCG)
	if err != nil {
		return
	}
	tc.AddAudienceAny()
	tc.Issuer = issuer
	tc.Lifetime = time.Hour
	tc.Subject = "client_token"
	ts := token_scopes.Storage_Read
	if opts.Operation == config.TokenSharedWrite {
		ts = token_scopes.Storage_Create
	}
	if after, found := strings.CutPrefix(path.Clean(destination.Path), path.Clean(dirResp.XPelNsHdr.Namespace)); found {
		tc.AddResourceScopes(token_scopes.NewResourceScope(ts, after))
	} else {
		err = errors.New("Destination resource not inside director-provided namespace")
		return
	}

	err = key.Set("kid", keyId)
	if err != nil {
		return
	}
	tkn, err = tc.CreateTokenWithKey(key)
	return
}<|MERGE_RESOLUTION|>--- conflicted
+++ resolved
@@ -123,7 +123,6 @@
 	tg.Token.Store(&info)
 }
 
-<<<<<<< HEAD
 // Copy the contents
 func (tg *tokenGenerator) Copy() *tokenGenerator {
 	return &tokenGenerator{
@@ -148,8 +147,6 @@
 	return
 }
 
-=======
->>>>>>> eeb07000
 // Read a token from a file; ensure
 func getTokenFromFile(tokenLocation string) (string, error) {
 	//Read in the JSON
