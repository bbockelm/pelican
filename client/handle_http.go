--- conflicted
+++ resolved
@@ -2387,90 +2387,6 @@
 
 }
 
-<<<<<<< HEAD
-// This function queries the director with a PROPFIND to attempt to get the 'collections url'. If a propfind is not allowed on the director
-// We fall back to the deprecated dirlisthost in the namespace
-func getCollectionsUrl(ctx context.Context, remoteObjectUrl *url.URL, namespace namespaces.Namespace, directorUrl string) (collectionsUrl *url.URL, err error) {
-	// If we are a recursive download and using the director, we want to attempt to get collection listings from
-	// PROPFINDing the director
-	if directorUrl != "" {
-		// Query the director a PROPFIND to see if we can get our collection listing
-		resp, err := queryDirector(ctx, "PROPFIND", remoteObjectUrl.Path, directorUrl)
-		if err != nil {
-			// If we have an issue querying the director, we want to fallback to the deprecated dirlisthost from the namespace
-			// At this point, we have already queried the director (and it should have succeeded if we are here) so the error
-			// we get is most likely an issue with PROPFIND (and an outdated director). Therefore, we should continue if we get a 404
-			if resp == nil || !(resp.StatusCode == http.StatusNotFound) {
-				// We did not get a 404 so we should return the error
-				return nil, err
-			}
-		}
-		if resp.StatusCode == http.StatusMethodNotAllowed || resp.StatusCode == http.StatusNotFound {
-			// If the director responds with 405 (method not allowed) or a 404 (not found), we're working with an old Director.
-			// In that event, we try to fallback and use the deprecated dirlisthost
-			log.Debugln("Failed to find collections url from director, attempting to find collection listings host in namespace")
-			// Check for a dir list host in namespace
-			if namespace.DirListHost == "" {
-				// Both methods to get collection listings failed
-				err = &dirListingNotSupportedError{Err: errors.New("origin and/or namespace does not support collection listings")}
-				return nil, err
-			} else {
-				collectionsUrl, err = url.Parse(namespace.DirListHost)
-				if err != nil {
-					return nil, err
-				}
-				return collectionsUrl, nil
-			}
-		} else if resp.StatusCode == http.StatusTemporaryRedirect {
-			// If the director responds with a 307 (temporary redirect), we're working with a new Director.
-			// In that event, we can get the collections URL from our redirect
-			collections := resp.Header.Get("Location")
-			if collections == "" {
-				return nil, errors.New("collections URL not found in director response")
-			}
-			collectionsUrl, err = url.Parse(collections)
-			if err != nil {
-				return nil, errors.Wrap(err, "failed to parse collections URL from the Location header")
-			}
-			// We don't want anything in path for the collections url
-			collectionsUrl.Path = ""
-			return collectionsUrl, nil
-		} else if resp.StatusCode == http.StatusMultiStatus {
-			// In 7.10, we plan to proxy PROPFIND at the director for origins enabled connection broker,
-			// which will respond with 207 instead of redirect client to the origin.
-			// In this case, read from X-Pelican-Namespace header
-			pelicanNamespaceHdr := resp.Header.Values("X-Pelican-Namespace")
-			if len(pelicanNamespaceHdr) == 0 {
-				err = errors.New("collections URL not found in director response: X-Pelican-Namespace header is missing in 207 response")
-				return nil, err
-			}
-			xPelicanNamespace := utils.HeaderParser(pelicanNamespaceHdr[0])
-			dirCollectionsUrl := xPelicanNamespace["collections-url"]
-
-			collectionsUrl, err = url.Parse(dirCollectionsUrl)
-			if err != nil {
-				return nil, errors.Wrap(err, "failed to parse collections URL from the X-Pelican-Namespace header")
-			}
-			return collectionsUrl, nil
-		} else {
-			return nil, errors.Errorf("unexpected response from director when requesting collections url from origin: %v", resp.Status)
-		}
-	} else if namespace.DirListHost != "" {
-		// If we're not using the director and are using topology, we should check for a dirlisthost from the namespace
-		collectionsUrl, err = url.Parse(namespace.DirListHost)
-		if err != nil {
-			return nil, errors.Wrap(err, "failed to parse collection listing host as a url")
-		}
-	} else {
-		// If we hit this point, we are not using the director and the namespace does not have a DirListHost therefore, the origin and/or namespace does not support it
-		err = &dirListingNotSupportedError{Err: errors.New("origin and/or namespace does not support collection listings")}
-		return nil, err
-	}
-	return
-}
-
-=======
->>>>>>> b2108b0a
 // This helper function creates a web dav client to walkDavDir's. Used for recursive downloads and lists
 func createWebDavClient(collectionsUrl *url.URL, token string, project string) (client *gowebdav.Client) {
 	auth := &bearerAuth{token: token}
@@ -2484,24 +2400,9 @@
 // Walk a remote collection in a WebDAV server, emitting the files discovered
 func (te *TransferEngine) walkDirDownload(job *clientTransferJob, transfers []transferAttemptDetails, files chan *clientTransferFile, url *url.URL) error {
 	// Create the client to walk the filesystem
-<<<<<<< HEAD
-	rootUrl := *url
-	if job.job.namespace.DirListHost != "" {
-		dirListURL, err := url.Parse(job.job.namespace.DirListHost)
-		if err != nil {
-			log.Errorln("Failed to parse dirlisthost from namespaces into URL:", err)
-			return err
-		}
-		rootUrl = *dirListURL
-
-	} else {
-		log.Errorln("Host for collection listings is unknown")
-		return errors.New("Host for collection listings is unknown")
-=======
 	collUrl := job.job.dirResp.XPelNsHdr.CollectionsUrl
 	if collUrl == nil {
 		return errors.New("Collections URL not found in director response")
->>>>>>> b2108b0a
 	}
 	log.Debugln("Trying collections URL: ", collUrl.String())
 
@@ -2606,20 +2507,10 @@
 	return err
 }
 
-<<<<<<< HEAD
-// This function performs the ls command by walking through the specified collection and printing the contents of the files
-func listHttp(ctx context.Context, remoteObjectUrl *url.URL, directorUrl string, namespace namespaces.Namespace, token string) (fileInfos []FileInfo, err error) {
+// This function performs the ls command by walking through the specified collections and printing the contents of the files
+func listHttp(remoteObjectUrl *url.URL, dirResp server_structs.DirectorResponse, token string) (fileInfos []FileInfo, err error) {
 	// Get our collection listing host
-	collectionsUrl, err := getCollectionsUrl(ctx, remoteObjectUrl, namespace, directorUrl)
-	if err != nil {
-		return
-	}
-=======
-// This function performs the ls command by walking through the specified directory and printing the contents of the files
-func listHttp(remoteObjectUrl *url.URL, dirResp server_structs.DirectorResponse, token string) (fileInfos []FileInfo, err error) {
-	// Get our directory listing host
 	collectionsUrl := dirResp.XPelNsHdr.CollectionsUrl
->>>>>>> b2108b0a
 	log.Debugln("Collections URL: ", collectionsUrl.String())
 
 	project := searchJobAd(projectName)
@@ -2641,17 +2532,10 @@
 			if !info.IsDir() {
 				// NOTE: we implement our own FileInfo here because the one we get back from stat() does not have a .name field for some reason
 				file := FileInfo{
-<<<<<<< HEAD
-					Name:         path.Base(remotePath),
-					Size:         info.Size(),
-					ModTime:      info.ModTime(),
-					IsCollection: false,
-=======
 					Name:    remotePath,
 					Size:    info.Size(),
 					ModTime: info.ModTime(),
-					IsDir:   false,
->>>>>>> b2108b0a
+					IsCollection:   false,
 				}
 				fileInfos = append(fileInfos, file)
 				return fileInfos, nil
@@ -2668,17 +2552,10 @@
 		jPath, _ := url.JoinPath(remotePath, info.Name())
 		// Create a FileInfo for the file and append it to the slice
 		file := FileInfo{
-<<<<<<< HEAD
-			Name:         info.Name(),
-			Size:         info.Size(),
-			ModTime:      info.ModTime(),
-			IsCollection: info.IsDir(),
-=======
 			Name:    jPath,
 			Size:    info.Size(),
 			ModTime: info.ModTime(),
-			IsDir:   info.IsDir(),
->>>>>>> b2108b0a
+			IsCollection:   info.IsDir(),
 		}
 		fileInfos = append(fileInfos, file)
 	}
@@ -2739,17 +2616,10 @@
 				fsinfo, err := client.Stat(endpoint.Path)
 				if err == nil {
 					info = FileInfo{
-<<<<<<< HEAD
-						Name:         path.Base(endpoint.Path),
-						Size:         fsinfo.Size(),
-						IsCollection: fsinfo.IsDir(),
-						ModTime:      fsinfo.ModTime(),
-=======
 						Name:    endpoint.Path,
 						Size:    fsinfo.Size(),
-						IsDir:   fsinfo.IsDir(),
+						IsCollection:   fsinfo.IsDir(),
 						ModTime: fsinfo.ModTime(),
->>>>>>> b2108b0a
 					}
 					break
 				} else if gowebdav.IsErrCode(err, http.StatusMethodNotAllowed) {
@@ -2785,17 +2655,10 @@
 			}
 
 			resultsChan <- statResults{FileInfo{
-<<<<<<< HEAD
-				Name:         path.Base(endpoint.Path),
-				Size:         info.Size,
-				IsCollection: info.IsCollection,
-				ModTime:      info.ModTime,
-=======
 				Name:    endpoint.Path,
 				Size:    info.Size,
-				IsDir:   info.IsDir,
+				IsCollection:   info.IsDir,
 				ModTime: info.ModTime,
->>>>>>> b2108b0a
 			}, nil}
 
 		}(&destCopy)
