//go:build !windows

/***************************************************************
 *
 * Copyright (C) 2024, University of Nebraska-Lincoln
 *
 * Licensed under the Apache License, Version 2.0 (the "License"); you
 * may not use this file except in compliance with the License.  You may
 * obtain a copy of the License at
 *
 *    http://www.apache.org/licenses/LICENSE-2.0
 *
 * Unless required by applicable law or agreed to in writing, software
 * distributed under the License is distributed on an "AS IS" BASIS,
 * WITHOUT WARRANTIES OR CONDITIONS OF ANY KIND, either express or implied.
 * See the License for the specific language governing permissions and
 * limitations under the License.
 *
 ***************************************************************/

package client_test

import (
	"archive/tar"
	"context"
	_ "embed"
	"fmt"
	"net/http"
	"net/http/httptest"
	"net/url"
	"os"
	"path/filepath"
	"strconv"
	"strings"
	"testing"
	"time"

	log "github.com/sirupsen/logrus"
	"github.com/spf13/viper"
	"github.com/stretchr/testify/assert"
	"github.com/stretchr/testify/require"

	"github.com/pelicanplatform/pelican/client"
	"github.com/pelicanplatform/pelican/config"
	"github.com/pelicanplatform/pelican/fed_test_utils"
	"github.com/pelicanplatform/pelican/param"
	"github.com/pelicanplatform/pelican/pelican_url"
	"github.com/pelicanplatform/pelican/server_utils"
	"github.com/pelicanplatform/pelican/test_utils"
	"github.com/pelicanplatform/pelican/token"
	"github.com/pelicanplatform/pelican/token_scopes"
)

var (
	//go:embed resources/both-auth.yml
	bothAuthOriginCfg string

	//go:embed resources/both-public.yml
	bothPublicOriginCfg string

	//go:embed resources/one-pub-one-auth.yml
	mixedAuthOriginCfg string

	//go:embed resources/pub-export-no-directread.yml
	pubExportNoDirectRead string

	//go:embed resources/pub-origin-no-directread.yml
	pubOriginNoDirectRead string

	//go:embed resources/test-https-origin.yml
	httpsOriginConfig string
)

// Helper function to get a temporary token file
// NOTE: when used make sure to call os.Remove() on the file
func getTempToken(t *testing.T) (tempToken *os.File, tkn string) {
	issuer, err := config.GetServerIssuerURL()
	require.NoError(t, err)

	// Create a token file
	tokenConfig := token.NewWLCGToken()
	tokenConfig.Lifetime = time.Minute
	tokenConfig.Issuer = issuer
	tokenConfig.Subject = "origin"
	tokenConfig.AddAudienceAny()

	scopes := []token_scopes.TokenScope{}
	readScope, err := token_scopes.Storage_Read.Path("/")
	assert.NoError(t, err)
	scopes = append(scopes, readScope)
	modScope, err := token_scopes.Storage_Modify.Path("/")
	assert.NoError(t, err)
	scopes = append(scopes, modScope)
	tokenConfig.AddScopes(scopes...)
	tkn, err = tokenConfig.CreateToken()
	assert.NoError(t, err)
	tmpTok := filepath.Join(t.TempDir(), "token")
	tempToken, err = os.OpenFile(tmpTok, os.O_CREATE|os.O_RDWR, 0644)
	assert.NoError(t, err, "Error opening the temp token file")
	_, err = tempToken.WriteString(tkn)
	assert.NoError(t, err, "Error writing to temp token file")

	return
}

// A test that spins up a federation, and tests object get and put
func TestGetAndPutAuth(t *testing.T) {
	viper.Reset()
	server_utils.ResetOriginExports()
	fed := fed_test_utils.NewFedTest(t, bothAuthOriginCfg)
	discoveryUrl, err := url.Parse(param.Federation_DiscoveryUrl.GetString())
	assert.NoError(t, err)

	// Other set-up items:
	testFileContent := "test file content"
	// Create the temporary file to upload
	tempFile, err := os.CreateTemp(t.TempDir(), "test")
	assert.NoError(t, err, "Error creating temp file")
	defer os.Remove(tempFile.Name())
	_, err = tempFile.WriteString(testFileContent)
	assert.NoError(t, err, "Error writing to temp file")
	tempFile.Close()

	tempToken, tmpTkn := getTempToken(t)
	defer tempToken.Close()
	defer os.Remove(tempToken.Name())

	// Disable progress bars to not reuse the same mpb instance
	viper.Set("Logging.DisableProgressBars", true)

	// This tests object get/put with a pelican:// url
	t.Run("testPelicanObjectPutAndGetWithPelicanUrl", func(t *testing.T) {
		oldPref, err := config.SetPreferredPrefix(config.PelicanPrefix)
		defer func() {
			_, err := config.SetPreferredPrefix(oldPref)
			require.NoError(t, err)
		}()
		assert.NoError(t, err)

		// Set path for object to upload/download
		for _, export := range fed.Exports {
			tempPath := tempFile.Name()
			fileName := filepath.Base(tempPath)
			uploadURL := fmt.Sprintf("pelican://%s%s/%s/%s", discoveryUrl.Host,
				export.FederationPrefix, "osdf_osdf", fileName)
			// Upload the file with PUT
			transferResultsUpload, err := client.DoPut(fed.Ctx, tempFile.Name(), uploadURL, false, client.WithTokenLocation(tempToken.Name()))
			require.NoError(t, err)
			assert.Equal(t, transferResultsUpload[0].TransferredBytes, int64(17))

			// Download that same file with GET
			transferResultsDownload, err := client.DoGet(fed.Ctx, uploadURL, t.TempDir(), false, client.WithTokenLocation(tempToken.Name()))
			require.NoError(t, err)
			assert.Equal(t, transferResultsDownload[0].TransferredBytes, transferResultsUpload[0].TransferredBytes)
		}
	})

	t.Run("testPelicanObjectPutAndGetWithQueryAndDestDir", func(t *testing.T) {
		oldPref, err := config.SetPreferredPrefix(config.PelicanPrefix)
		defer func() {
			_, err := config.SetPreferredPrefix(oldPref)
			require.NoError(t, err)
		}()
		assert.NoError(t, err)

		// Set path for object to upload/download
		for _, export := range fed.Exports {
			tempPath := tempFile.Name()
			fileName := filepath.Base(tempPath)
			uploadUrlStr := fmt.Sprintf("%s/%s/%s",
				export.FederationPrefix, "osdf_osdf", fileName)
			uploadUrl, err := pelican_url.Parse(uploadUrlStr, nil, []pelican_url.DiscoveryOption{pelican_url.WithDiscoveryUrl(discoveryUrl)})
			assert.NoError(t, err)

			// Upload the file with PUT
			transferResultsUpload, err := client.DoPut(fed.Ctx, tempFile.Name(), uploadUrl.String(), false, client.WithTokenLocation(tempToken.Name()))
			require.NoError(t, err)
			require.Equal(t, transferResultsUpload[0].TransferredBytes, int64(17))

			queryUrl, err := pelican_url.Parse(uploadUrlStr+"?directread", nil, []pelican_url.DiscoveryOption{pelican_url.WithDiscoveryUrl(discoveryUrl)})
			assert.NoError(t, err)
			tempDir := t.TempDir()
			// Download that same file with GET
			transferResultsDownload, err := client.DoGet(fed.Ctx, queryUrl.String(), tempDir, false, client.WithTokenLocation(tempToken.Name()))

			require.NoError(t, err)
			require.Equal(t, transferResultsDownload[0].TransferredBytes, transferResultsUpload[0].TransferredBytes)

			stats, err := os.Stat(filepath.Join(tempDir, fileName))
			assert.NoError(t, err)
			assert.NotNil(t, stats)
		}
	})

	// We ran into a bug with the token option not working how it should. This test ensures that transfer option works how it should
	t.Run("testPelicanObjectPutAndGetWithWithTokenOption", func(t *testing.T) {
		oldPref, err := config.SetPreferredPrefix(config.PelicanPrefix)
		defer func() {
			_, err := config.SetPreferredPrefix(oldPref)
			require.NoError(t, err)
		}()
		assert.NoError(t, err)

		// Set path for object to upload/download
		for _, export := range fed.Exports {
			tempPath := tempFile.Name()
			fileName := filepath.Base(tempPath)
			uploadURL := fmt.Sprintf("pelican://%s:%s%s/%s/%s", param.Server_Hostname.GetString(), strconv.Itoa(param.Server_WebPort.GetInt()),
				export.FederationPrefix, "osdf_osdf", fileName)

			// Upload the file with PUT
			transferResultsUpload, err := client.DoPut(fed.Ctx, tempFile.Name(), uploadURL, false, client.WithToken(tmpTkn))
			require.NoError(t, err)
			require.Equal(t, transferResultsUpload[0].TransferredBytes, int64(17))

			// Download that same file with GET
			transferResultsDownload, err := client.DoGet(fed.Ctx, uploadURL, t.TempDir(), false, client.WithToken(tmpTkn))
			assert.NoError(t, err)
			assert.Equal(t, transferResultsDownload[0].TransferredBytes, transferResultsUpload[0].TransferredBytes)
		}
	})

	// This tests object get/put with a pelican:// url
	t.Run("testOsdfObjectPutAndGetWithPelicanUrl", func(t *testing.T) {
		oldPref, err := config.SetPreferredPrefix(config.OsdfPrefix)
		assert.NoError(t, err)
		defer func() {
			_, err := config.SetPreferredPrefix(oldPref)
			require.NoError(t, err)
		}()

		for _, export := range fed.Exports {
			// Set path for object to upload/download
			tempPath := tempFile.Name()
			fileName := filepath.Base(tempPath)
			uploadURL := fmt.Sprintf("pelican://%s%s/%s/%s", discoveryUrl.Host,
				export.FederationPrefix, "osdf_osdf", fileName)

			// Upload the file with PUT
			transferResultsUpload, err := client.DoPut(fed.Ctx, tempFile.Name(), uploadURL, false, client.WithTokenLocation(tempToken.Name()))
			require.NoError(t, err)
			require.Equal(t, transferResultsUpload[0].TransferredBytes, int64(17))

			// Download that same file with GET
			transferResultsDownload, err := client.DoGet(fed.Ctx, uploadURL, t.TempDir(), false, client.WithTokenLocation(tempToken.Name()))
			assert.NoError(t, err)
			assert.Equal(t, transferResultsDownload[0].TransferredBytes, transferResultsUpload[0].TransferredBytes)
		}
	})

	// This tests pelican object get/put with an osdf url
	t.Run("testOsdfObjectPutAndGetWithOSDFUrl", func(t *testing.T) {
		oldPref, err := config.SetPreferredPrefix(config.OsdfPrefix)
		assert.NoError(t, err)
		defer func() {
			_, err := config.SetPreferredPrefix(oldPref)
			require.NoError(t, err)
		}()

		oldHost, err := pelican_url.SetOsdfDiscoveryHost(discoveryUrl.String())
		require.NoError(t, err)
		defer func() {
			_, _ = pelican_url.SetOsdfDiscoveryHost(oldHost)
		}()

		for _, export := range fed.Exports {
			// Set path for object to upload/download
			tempPath := tempFile.Name()
			fileName := filepath.Base(tempPath)
			// Minimal fix of test as it is soon to be replaced
			uploadUrl := fmt.Sprintf("osdf://%s/%s", export.FederationPrefix, fileName)

			// Upload the file with PUT
			transferResultsUpload, err := client.DoPut(fed.Ctx, tempFile.Name(), uploadUrl, false, client.WithTokenLocation(tempToken.Name()))
			require.NoError(t, err)
			require.Equal(t, transferResultsUpload[0].TransferredBytes, int64(17))

			// Download that same file with GET
			transferResultsDownload, err := client.DoGet(fed.Ctx, uploadUrl, t.TempDir(), false, client.WithTokenLocation(tempToken.Name()))
			assert.NoError(t, err)
			assert.Equal(t, transferResultsDownload[0].TransferredBytes, transferResultsUpload[0].TransferredBytes)
		}
	})
	t.Cleanup(func() {
		// Throw in a viper.Reset for good measure. Keeps our env squeaky clean!
		viper.Reset()
	})
}

// A test that spins up a federation, and tests object get and put
func TestCopyAuth(t *testing.T) {
	viper.Reset()
	server_utils.ResetOriginExports()
	fed := fed_test_utils.NewFedTest(t, bothAuthOriginCfg)
	discoveryUrl, err := url.Parse(param.Federation_DiscoveryUrl.GetString())
	assert.NoError(t, err)

	te, err := client.NewTransferEngine(fed.Ctx)
	require.NoError(t, err)

	// Other set-up items:
	testFileContent := "test file content"
	// Create the temporary file to upload
	tempFile, err := os.CreateTemp(t.TempDir(), "test")
	assert.NoError(t, err, "Error creating temp file")
	defer os.Remove(tempFile.Name())
	_, err = tempFile.WriteString(testFileContent)
	assert.NoError(t, err, "Error writing to temp file")
	tempFile.Close()

	tempToken, _ := getTempToken(t)
	defer tempToken.Close()
	defer os.Remove(tempToken.Name())
	// Disable progress bars to not reuse the same mpb instance
	viper.Set("Logging.DisableProgressBars", true)

	// This tests object get/put with a pelican:// url
	t.Run("testPelicanObjectCopyWithPelicanUrl", func(t *testing.T) {
		oldPref, err := config.SetPreferredPrefix(config.PelicanPrefix)
		assert.NoError(t, err)
		defer func() {
			_, err := config.SetPreferredPrefix(oldPref)
			require.NoError(t, err)
		}()

		// Set path for object to upload/download
		for _, export := range fed.Exports {
			tempPath := tempFile.Name()
			fileName := filepath.Base(tempPath)
			uploadURL := fmt.Sprintf("pelican://%s%s/%s/%s", discoveryUrl.Host,
				export.FederationPrefix, "osdf_osdf", fileName)

			// Upload the file with COPY
			transferResultsUpload, err := client.DoCopy(fed.Ctx, tempFile.Name(), uploadURL, false, client.WithTokenLocation(tempToken.Name()))
			assert.NoError(t, err)
			assert.Equal(t, int64(17), transferResultsUpload[0].TransferredBytes)

			// Download that same file with COPY
			transferResultsDownload, err := client.DoCopy(fed.Ctx, uploadURL, t.TempDir(), false, client.WithTokenLocation(tempToken.Name()))
			assert.NoError(t, err)
			assert.Equal(t, int64(17), transferResultsDownload[0].TransferredBytes)
		}
	})

	t.Run("testPelicanObjectCopyWithQueryAndDestDir", func(t *testing.T) {
		oldPref, err := config.SetPreferredPrefix(config.PelicanPrefix)
		assert.NoError(t, err)
		defer func() {
			_, err := config.SetPreferredPrefix(oldPref)
			require.NoError(t, err)
		}()

		// Set path for object to upload/download
		for _, export := range fed.Exports {
			tempPath := tempFile.Name()
			fileName := filepath.Base(tempPath)
			uploadUrlStr := fmt.Sprintf("%s/%s/%s",
				export.FederationPrefix, "osdf_osdf", fileName)

			uploadUrl, err := pelican_url.Parse(uploadUrlStr, nil, []pelican_url.DiscoveryOption{pelican_url.WithDiscoveryUrl(discoveryUrl)})
			assert.NoError(t, err)

			// Upload the file with COPY
			transferResultsUpload, err := client.DoCopy(fed.Ctx, tempFile.Name(), uploadUrl.String(), false, client.WithTokenLocation(tempToken.Name()))
			assert.NoError(t, err)
			assert.Equal(t, int64(17), transferResultsUpload[0].TransferredBytes)

			queryUrl, err := pelican_url.Parse(uploadUrlStr+"?directread", nil, []pelican_url.DiscoveryOption{pelican_url.WithDiscoveryUrl(discoveryUrl)})
			assert.NoError(t, err)
			tempDir := t.TempDir()
			// Download that same file with COPY
			transferResultsDownload, err := client.DoCopy(fed.Ctx, queryUrl.String(), tempDir, false, client.WithTokenLocation(tempToken.Name()))
			assert.NoError(t, err)
			assert.Equal(t, int64(17), transferResultsDownload[0].TransferredBytes)
			stats, err := os.Stat(filepath.Join(tempDir, fileName))
			assert.NoError(t, err)
			assert.NotNil(t, stats)
		}
	})

	// This tests object get/put with a pelican:// url
	t.Run("testOsdfObjectCopyWithPelicanUrl", func(t *testing.T) {
		oldPref, err := config.SetPreferredPrefix(config.OsdfPrefix)
		assert.NoError(t, err)
		defer func() {
			_, err := config.SetPreferredPrefix(oldPref)
			require.NoError(t, err)
		}()

		for _, export := range fed.Exports {
			// Set path for object to upload/download
			tempPath := tempFile.Name()
			fileName := filepath.Base(tempPath)
			uploadURL := fmt.Sprintf("pelican://%s%s/%s/%s", discoveryUrl.Host,
				export.FederationPrefix, "osdf_osdf", fileName)

			// Upload the file with PUT
			transferResultsUpload, err := client.DoCopy(fed.Ctx, tempFile.Name(), uploadURL, false, client.WithTokenLocation(tempToken.Name()))
			assert.NoError(t, err)
			assert.Equal(t, transferResultsUpload[0].TransferredBytes, int64(17))

			// Download that same file with GET
			transferResultsDownload, err := client.DoCopy(fed.Ctx, uploadURL, t.TempDir(), false, client.WithTokenLocation(tempToken.Name()))
			assert.NoError(t, err)
			assert.Equal(t, transferResultsDownload[0].TransferredBytes, transferResultsUpload[0].TransferredBytes)
		}
	})

	// This tests pelican object get/put with an osdf url
	t.Run("testOsdfObjectCopyWithOSDFUrl", func(t *testing.T) {
		oldPref, err := config.SetPreferredPrefix(config.OsdfPrefix)
		assert.NoError(t, err)
		defer func() {
			_, err := config.SetPreferredPrefix(oldPref)
			require.NoError(t, err)
		}()

		oldHost, err := pelican_url.SetOsdfDiscoveryHost(discoveryUrl.String())
		require.NoError(t, err)
		defer func() {
			_, _ = pelican_url.SetOsdfDiscoveryHost(oldHost)
		}()

		for _, export := range fed.Exports {
			// Set path for object to upload/download
			tempPath := tempFile.Name()
			fileName := filepath.Base(tempPath)
			// Minimal fix of test as it is soon to be replaced
			uploadUrl := fmt.Sprintf("osdf://%s/%s", export.FederationPrefix, fileName)

			// Upload the file with PUT
			transferResultsUpload, err := client.DoCopy(fed.Ctx, tempFile.Name(), uploadUrl, false, client.WithTokenLocation(tempToken.Name()))
			assert.NoError(t, err)
			assert.Equal(t, transferResultsUpload[0].TransferredBytes, int64(17))

			// Download that same file with GET
			transferResultsDownload, err := client.DoCopy(fed.Ctx, uploadUrl, t.TempDir(), false, client.WithTokenLocation(tempToken.Name()))
			assert.NoError(t, err)
			assert.Equal(t, transferResultsDownload[0].TransferredBytes, transferResultsUpload[0].TransferredBytes)
		}
	})
	t.Cleanup(func() {
		if err := te.Shutdown(); err != nil {
			log.Errorln("Failure when shutting down transfer engine:", err)
		}
		// Throw in a viper.Reset for good measure. Keeps our env squeaky clean!
		viper.Reset()
	})
}

// A test that spins up the federation, where the origin is in EnablePublicReads mode. Then GET a file from the origin without a token
func TestGetPublicRead(t *testing.T) {
	viper.Reset()
	server_utils.ResetOriginExports()
	fed := fed_test_utils.NewFedTest(t, bothPublicOriginCfg)

	t.Run("testPubObjGet", func(t *testing.T) {
		for _, export := range fed.Exports {
			testFileContent := "test file content"
			// Drop the testFileContent into the origin directory
			tempFile, err := os.Create(filepath.Join(export.StoragePrefix, "test.txt"))
			assert.NoError(t, err, "Error creating temp file")
			defer os.Remove(tempFile.Name())
			_, err = tempFile.WriteString(testFileContent)
			assert.NoError(t, err, "Error writing to temp file")
			tempFile.Close()

			viper.Set("Logging.DisableProgressBars", true)

			// Set path for object to upload/download
			tempPath := tempFile.Name()
			fileName := filepath.Base(tempPath)
			uploadURL := fmt.Sprintf("pelican://%s:%s%s/%s", param.Server_Hostname.GetString(), strconv.Itoa(param.Server_WebPort.GetInt()),
				export.FederationPrefix, fileName)

			// Download the file with GET. Shouldn't need a token to succeed
			transferResults, err := client.DoGet(fed.Ctx, uploadURL, t.TempDir(), false)
			assert.NoError(t, err)
			assert.Equal(t, transferResults[0].TransferredBytes, int64(17))
		}
	})
	t.Cleanup(func() {
		// Throw in a viper.Reset for good measure. Keeps our env squeaky clean!
		viper.Reset()
	})
}

// A test that spins up a federation, and tests object stat
func TestObjectStat(t *testing.T) {
	viper.Reset()
	server_utils.ResetOriginExports()
	defer server_utils.ResetOriginExports()
	defer viper.Reset()
	fed := fed_test_utils.NewFedTest(t, mixedAuthOriginCfg)
	discoveryUrl, err := url.Parse(param.Federation_DiscoveryUrl.GetString())
	require.NoError(t, err)

	// Other set-up items:
	testFileContent := "test file content"
	// Create the temporary file to upload
	tempFileName := filepath.Join(t.TempDir(), "test")
	tempFile, err := os.OpenFile(tempFileName, os.O_CREATE|os.O_RDWR, 0644)
	assert.NoError(t, err, "Error creating temp file")
	_, err = tempFile.WriteString(testFileContent)
	assert.NoError(t, err, "Error writing to temp file")
	tempFile.Close()

	// Get a temporary token file
	tempToken, _ := getTempToken(t)
	defer tempToken.Close()
	defer os.Remove(tempToken.Name())

	// Disable progress bars to not reuse the same mpb instance
	viper.Set("Logging.DisableProgressBars", true)

	// Make directories for test within origin exports
	destDir1 := filepath.Join(fed.Exports[0].StoragePrefix, "test")
	require.NoError(t, os.MkdirAll(destDir1, os.FileMode(0755)))
	destDir2 := filepath.Join(fed.Exports[1].StoragePrefix, "test")
	require.NoError(t, os.MkdirAll(destDir2, os.FileMode(0755)))

	// This tests object stat with no flags set
	t.Run("testPelicanObjectStatNoFlags", func(t *testing.T) {
		for _, export := range fed.Exports {
			statUrl := fmt.Sprintf("pelican://%s%s/hello_world.txt", discoveryUrl.Host, export.FederationPrefix)
			var got client.FileInfo
			if export.Capabilities.PublicReads {
				statInfo, err := client.DoStat(fed.Ctx, statUrl, client.WithTokenLocation(""))
				got = *statInfo
				require.NoError(t, err)
			} else {
				statInfo, err := client.DoStat(fed.Ctx, statUrl, client.WithTokenLocation(tempToken.Name()))
				got = *statInfo
				require.NoError(t, err)
			}
			assert.Equal(t, int64(13), got.Size)
			assert.Equal(t, fmt.Sprintf("%s/hello_world.txt", export.FederationPrefix), got.Name)
		}
	})

	// This tests object stat when used on a directory
	t.Run("testPelicanObjectStatOnDirectory", func(t *testing.T) {
		for _, export := range fed.Exports {
			statUrl := fmt.Sprintf("pelican://%s%s/test", discoveryUrl.Host, export.FederationPrefix)
			if export.Capabilities.PublicReads {
				statInfo, err := client.DoStat(fed.Ctx, statUrl, client.WithTokenLocation(""))
				require.NoError(t, err)
				assert.Equal(t, int64(0), statInfo.Size)
			} else {
				statInfo, err := client.DoStat(fed.Ctx, statUrl, client.WithTokenLocation(tempToken.Name()))
				require.NoError(t, err)
				assert.Equal(t, int64(0), statInfo.Size)
			}
		}
	})

	// Ensure stat works with an OSDF scheme
	t.Run("testObjectStatOSDFScheme", func(t *testing.T) {
		oldPref, err := config.SetPreferredPrefix(config.OsdfPrefix)
		assert.NoError(t, err)
		defer func() {
			_, err := config.SetPreferredPrefix(oldPref)
			require.NoError(t, err)
		}()

		oldHost, err := pelican_url.SetOsdfDiscoveryHost(discoveryUrl.String())
		require.NoError(t, err)
		defer func() {
			_, _ = pelican_url.SetOsdfDiscoveryHost(oldHost)
		}()

		testFileContent := "test file content"
		// Drop the testFileContent into the origin directory
		tempFile, err := os.Create(filepath.Join(fed.Exports[0].StoragePrefix, "test.txt"))
		assert.NoError(t, err, "Error creating temp file")
		_, err = tempFile.WriteString(testFileContent)
		assert.NoError(t, err, "Error writing to temp file")
		tempFile.Close()

		viper.Set("Logging.DisableProgressBars", true)

		tempPath := tempFile.Name()
		fileName := filepath.Base(tempPath)
		statUrl := fmt.Sprintf("osdf://%s/%s", fed.Exports[0].FederationPrefix, fileName)

		// Stat the file
		statInfo, err := client.DoStat(fed.Ctx, statUrl)
		assert.NoError(t, err)
		assert.Equal(t, int64(17), int64(statInfo.Size))
		assert.Equal(t, fmt.Sprintf("%s/%s", fed.Exports[0].FederationPrefix, fileName), statInfo.Name)
	})
}

// Test the functionality of the direct reads feature (?directread)
func TestDirectReads(t *testing.T) {
	defer viper.Reset()
	t.Run("testDirectReadsSuccess", func(t *testing.T) {
		viper.Reset()
		server_utils.ResetOriginExports()
		viper.Set("Origin.EnableDirectReads", true)
		fed := fed_test_utils.NewFedTest(t, bothPublicOriginCfg)
		discoveryUrl, err := url.Parse(param.Federation_DiscoveryUrl.GetString())
		require.NoError(t, err)
		export := fed.Exports[0]
		testFileContent := "test file content"
		// Drop the testFileContent into the origin directory
		tempFile, err := os.Create(filepath.Join(export.StoragePrefix, "test.txt"))
		assert.NoError(t, err, "Error creating temp file")
		defer os.Remove(tempFile.Name())
		_, err = tempFile.WriteString(testFileContent)
		assert.NoError(t, err, "Error writing to temp file")
		tempFile.Close()

		viper.Set("Logging.DisableProgressBars", true)

		// Set path for object to upload/download
		tempPath := tempFile.Name()
		fileName := filepath.Base(tempPath)
		uploadURL := fmt.Sprintf("pelican://%s%s/%s?directread", discoveryUrl.Host, export.FederationPrefix, fileName)

		// Download the file with GET. Shouldn't need a token to succeed
		transferResults, err := client.DoGet(fed.Ctx, uploadURL, t.TempDir(), false)
		require.NoError(t, err)
		assert.Equal(t, transferResults[0].TransferredBytes, int64(17))

		// Assert that the file was not cached
		cacheDataLocation := param.Cache_LocalRoot.GetString() + export.FederationPrefix
		filepath := filepath.Join(cacheDataLocation, filepath.Base(tempFile.Name()))
		_, err = os.Stat(filepath)
		assert.True(t, os.IsNotExist(err))

		// Assert our endpoint was the origin and not the cache
		for _, attempt := range transferResults[0].Attempts {
			assert.Equal(t, "https://"+attempt.Endpoint, param.Origin_Url.GetString())
		}
	})

	// Test that direct reads fail if DirectReads=false is set for origin config but true for namespace/export
	t.Run("testDirectReadsDirectReadFalseByOrigin", func(t *testing.T) {
		viper.Reset()
		server_utils.ResetOriginExports()
		fed := fed_test_utils.NewFedTest(t, pubOriginNoDirectRead)
		discoveryUrl, err := url.Parse(param.Federation_DiscoveryUrl.GetString())
		require.NoError(t, err)
		export := fed.Exports[0]
		testFileContent := "test file content"
		// Drop the testFileContent into the origin directory
		tempFile, err := os.Create(filepath.Join(export.StoragePrefix, "test.txt"))
		assert.NoError(t, err, "Error creating temp file")
		defer os.Remove(tempFile.Name())
		_, err = tempFile.WriteString(testFileContent)
		assert.NoError(t, err, "Error writing to temp file")
		tempFile.Close()

		viper.Set("Logging.DisableProgressBars", true)

		// Set path for object to upload/download
		tempPath := tempFile.Name()
		fileName := filepath.Base(tempPath)
		uploadURL := fmt.Sprintf("pelican://%s%s/%s?directread", discoveryUrl.Host, export.FederationPrefix, fileName)

		// Download the file with GET. Shouldn't need a token to succeed
		_, err = client.DoGet(fed.Ctx, uploadURL, t.TempDir(), false)
		require.Error(t, err)
		assert.Contains(t, err.Error(), "No origins on specified endpoint have direct reads enabled")
	})

	// Test that direct reads fail if DirectReads=false is set for namespace/export config but true for origin
	t.Run("testDirectReadsDirectReadFalseByNamespace", func(t *testing.T) {
		viper.Reset()
		server_utils.ResetOriginExports()
		fed := fed_test_utils.NewFedTest(t, pubExportNoDirectRead)
		discoveryUrl, err := url.Parse(param.Federation_DiscoveryUrl.GetString())
		require.NoError(t, err)
		export := fed.Exports[0]
		export.Capabilities.DirectReads = false
		testFileContent := "test file content"
		// Drop the testFileContent into the origin directory
		tempFile, err := os.Create(filepath.Join(export.StoragePrefix, "test.txt"))
		assert.NoError(t, err, "Error creating temp file")
		defer os.Remove(tempFile.Name())
		_, err = tempFile.WriteString(testFileContent)
		assert.NoError(t, err, "Error writing to temp file")
		tempFile.Close()

		viper.Set("Logging.DisableProgressBars", true)

		// Set path for object to upload/download
		tempPath := tempFile.Name()
		fileName := filepath.Base(tempPath)
		uploadURL := fmt.Sprintf("pelican://%s%s/%s?directread", discoveryUrl.Host, export.FederationPrefix, fileName)

		// Download the file with GET. Shouldn't need a token to succeed
		_, err = client.DoGet(fed.Ctx, uploadURL, t.TempDir(), false)
		require.Error(t, err)
		assert.Contains(t, err.Error(), "No origins on specified endpoint have direct reads enabled")
	})
}

// Test the functionality of NewTransferJob, checking we return at the correct locations for certain errors
func TestNewTransferJob(t *testing.T) {
	viper.Reset()
	defer viper.Reset()
	server_utils.ResetOriginExports()
	defer server_utils.ResetOriginExports()
	fed := fed_test_utils.NewFedTest(t, mixedAuthOriginCfg)
	discoveryUrl, err := url.Parse(param.Federation_DiscoveryUrl.GetString())
	require.NoError(t, err)
	te, err := client.NewTransferEngine(fed.Ctx)
	require.NoError(t, err)

	// Test when we have a failure during namespace lookup (here we will get a 404)
	t.Run("testFailureToGetNamespaceInfo", func(t *testing.T) {
		tc, err := te.NewClient()
		assert.NoError(t, err)

		// have a file/namespace that does not exist
		mockRemoteUrl, err := url.Parse(fmt.Sprintf("pelican://%s/first/something/file.txt", discoveryUrl.Host))
		require.NoError(t, err)
		_, err = tc.NewTransferJob(context.Background(), mockRemoteUrl, "/dest", false, false)
		require.Error(t, err)
		assert.Contains(t, err.Error(), "failed to get namespace information for remote URL")
	})

	// Test when we fail to get a token on our auth required namespace
	t.Run("testFailureToGetToken", func(t *testing.T) {
		tc, err := te.NewClient()
		assert.NoError(t, err)

		// use our auth required namespace
		mockRemoteUrl, err := url.Parse(fmt.Sprintf("pelican://%s/second/namespace/hello_world.txt", discoveryUrl.Host))
		require.NoError(t, err)
		_, err = tc.NewTransferJob(context.Background(), mockRemoteUrl, "/dest", false, false, client.WithAcquireToken(false))
		require.Error(t, err)
		assert.Contains(t, err.Error(), "failed to get token for transfer: credential is required for")
	})

	// Test success
	t.Run("testSuccess", func(t *testing.T) {
		tc, err := te.NewClient()
		assert.NoError(t, err)
		remoteUrl, err := url.Parse(fmt.Sprintf("pelican://%s/first/namespace/hello_world.txt", discoveryUrl.Host))
		require.NoError(t, err)
		_, err = tc.NewTransferJob(context.Background(), remoteUrl, t.TempDir(), false, false)
		assert.NoError(t, err)
	})
}

// A test that spins up a federation, and tests object list
func TestObjectList(t *testing.T) {
	viper.Reset()
	server_utils.ResetOriginExports()
	defer server_utils.ResetOriginExports()
	defer viper.Reset()
	fed := fed_test_utils.NewFedTest(t, mixedAuthOriginCfg)

	// Other set-up items:
	testFileContent := "test file content"
	// Create the temporary file to upload
	tempFileName := filepath.Join(t.TempDir(), "test")
	tempFile, err := os.OpenFile(tempFileName, os.O_CREATE|os.O_RDWR, 0644)
	assert.NoError(t, err, "Error creating temp file")
	_, err = tempFile.WriteString(testFileContent)
	assert.NoError(t, err, "Error writing to temp file")
	tempFile.Close()

	// Get a temporary token file
	tempToken, _ := getTempToken(t)
	defer tempToken.Close()
	defer os.Remove(tempToken.Name())

	// Disable progress bars to not reuse the same mpb instance
	viper.Set("Logging.DisableProgressBars", true)

	// Make directories for test within origin exports
	destDir1 := filepath.Join(fed.Exports[0].StoragePrefix, "test")
	require.NoError(t, os.MkdirAll(destDir1, os.FileMode(0755)))
	destDir2 := filepath.Join(fed.Exports[1].StoragePrefix, "test")
	require.NoError(t, os.MkdirAll(destDir2, os.FileMode(0755)))

	// This tests object ls with no flags set
	t.Run("testPelicanObjectLsNoFlags", func(t *testing.T) {
		for _, export := range fed.Exports {
			listURL := fmt.Sprintf("pelican://%s:%d%s", param.Server_Hostname.GetString(), param.Server_WebPort.GetInt(), export.FederationPrefix)
			if export.Capabilities.PublicReads {
				get, err := client.DoList(fed.Ctx, listURL, client.WithTokenLocation(""))
				require.NoError(t, err)
				require.Len(t, get, 2)
				var name string
				if strings.Contains(get[0].Name, "hello_world.txt") {
					name = get[0].Name
				} else {
					name = get[1].Name
				}
				require.Equal(t, fmt.Sprintf("%s/hello_world.txt", export.FederationPrefix), name)
			} else {
				get, err := client.DoList(fed.Ctx, listURL, client.WithTokenLocation(tempToken.Name()))
				require.NoError(t, err)
				require.Len(t, get, 2)
				var name string
				if strings.Contains(get[0].Name, "hello_world.txt") {
					name = get[0].Name
				} else {
					name = get[1].Name
				}
				require.Equal(t, fmt.Sprintf("%s/hello_world.txt", export.FederationPrefix), name)
			}
		}
	})

	t.Run("testPelicanObjectLsNoTokForProtectedNs", func(t *testing.T) {
		for _, export := range fed.Exports {
			listURL := fmt.Sprintf("pelican://%s:%d%s", param.Server_Hostname.GetString(), param.Server_WebPort.GetInt(), export.FederationPrefix)
			if !export.Capabilities.PublicReads {
				get, err := client.DoList(fed.Ctx, listURL, client.WithTokenLocation(""), client.WithAcquireToken(false))
				require.Error(t, err)
				assert.Len(t, get, 0)
				assert.Contains(t, err.Error(), "failed to get token for transfer: credential is required")

				// No error if it's with token
				get, err = client.DoList(fed.Ctx, listURL, client.WithTokenLocation(tempToken.Name()), client.WithAcquireToken(false))
				require.NoError(t, err)
				require.Len(t, get, 2)
			} else {
				get, err := client.DoList(fed.Ctx, listURL, client.WithTokenLocation(tempToken.Name()), client.WithAcquireToken(false))
				require.NoError(t, err)
				require.Len(t, get, 2)
			}
		}
	})

	// Test we fail when we have an incorrect namespace
	t.Run("testPelicanObjectLsFailWhenNamespaceIncorrect", func(t *testing.T) {
		// set the prefix to /first instead of /first/namespace
		federationPrefix := "/first/"
		listURL := fmt.Sprintf("pelican://%s:%s%s", param.Server_Hostname.GetString(), strconv.Itoa(param.Server_WebPort.GetInt()), federationPrefix)

		_, err := client.DoList(fed.Ctx, listURL, nil, client.WithTokenLocation(tempToken.Name()))
		require.Error(t, err)
		require.Contains(t, err.Error(), "404: No namespace found for path. Either it doesn't exist, or the Director is experiencing problems")
	})
}

// This tests object ls but for an origin that supports listings but with an object store that does not support PROPFIND.
// We should get a 405 returned. This is a separate test since we need a completely different origin
func TestObjectList405Error(t *testing.T) {
	test_utils.InitClient(t, nil)
	server_utils.ResetOriginExports()
	defer server_utils.ResetOriginExports()
	err := config.InitClient()
	require.NoError(t, err)

	// Set up our http backend so that we can return a 405 on a PROPFIND
	body := "Hello, World!"
	srv := httptest.NewServer(http.HandlerFunc(func(w http.ResponseWriter, r *http.Request) {
		if r.Method == "HEAD" && r.URL.Path == "/test2/hello_world" {
			w.Header().Set("Content-Length", strconv.Itoa(len(body)))
			w.WriteHeader(http.StatusOK)
			return
		} else if r.Method == "GET" && r.URL.Path == "/test2/hello_world" {
			w.Header().Set("Content-Length", strconv.Itoa(len(body)))
			w.WriteHeader(http.StatusPartialContent)
			_, err := w.Write([]byte(body))
			require.NoError(t, err)
			return
		} else if r.Method == "PROPFIND" && r.URL.Path == "/test2/hello_world" {
			w.WriteHeader(http.StatusMethodNotAllowed)
		}
	}))
	defer srv.Close()
	viper.Set("Origin.HttpServiceUrl", srv.URL+"/test2")

	config.InitConfig()
	fed := fed_test_utils.NewFedTest(t, httpsOriginConfig)
	host := param.Server_Hostname.GetString() + ":" + strconv.Itoa(param.Server_WebPort.GetInt())

	_, err = client.DoList(fed.Ctx, "pelican://"+host+"/test/hello_world")
	require.Error(t, err)
	require.Contains(t, err.Error(), "405: object listings are not supported by the discovered origin")
}

// Startup a mini-federation and ensure the "pack=auto" functionality works
// end-to-end
func TestClientUnpack(t *testing.T) {
	viper.Reset()
	server_utils.ResetOriginExports()
	defer server_utils.ResetOriginExports()
	err := config.InitClient()
	require.NoError(t, err)

	fed := fed_test_utils.NewFedTest(t, bothPublicOriginCfg)
	export := fed.Exports[0]

	tmpDir := t.TempDir()
	fooLocation := filepath.Join(tmpDir, "foo.txt")
	err = os.WriteFile(fooLocation, []byte("hello world"), os.FileMode(0600))
	require.NoError(t, err)
	fi, err := os.Stat(fooLocation)
	require.NoError(t, err)
	sourceTarLocation := filepath.Join(export.StoragePrefix, "testfile.tar")
	fd, err := os.OpenFile(sourceTarLocation, os.O_CREATE|os.O_WRONLY, os.FileMode(0644))
	require.NoError(t, err)
	defer func() {
		err := fd.Close()
		require.NoError(t, err)
	}()
	tf := tar.NewWriter(fd)
	hdr, err := tar.FileInfoHeader(fi, "")
	require.NoError(t, err)
	err = tf.WriteHeader(hdr)
	require.NoError(t, err)
	err = os.Remove(fooLocation)
	require.NoError(t, err)
	_, err = os.Stat(fooLocation)
	require.Error(t, err) // Double-check the file is gone

	_, err = tf.Write([]byte("hello world"))
	require.NoError(t, err)
	err = tf.Close()
	require.NoError(t, err)
	fi, err = os.Stat(sourceTarLocation)
	require.NoError(t, err)
	tarSize := fi.Size()

	downloadURL := fmt.Sprintf("pelican://%s:%s%s/testfile.tar?pack=auto&directread",
		param.Server_Hostname.GetString(),
		strconv.Itoa(param.Server_WebPort.GetInt()),
		export.FederationPrefix,
	)
	results, err := client.DoGet(fed.Ctx, downloadURL, tmpDir, false)
	require.NoError(t, err)
	require.Equal(t, 1, len(results))
	require.NoError(t, results[0].Error)
	assert.Equal(t, tarSize, results[0].TransferredBytes)

	// If the file was automatically unpacked, then instead of downloading something named
	// "testfile.tar", we should only have a file named "foo.txt"
	fi, err = os.Stat(fooLocation)
	require.NoError(t, err)
	assert.Equal(t, int64(11), fi.Size())
}

<<<<<<< HEAD
// A test that spins up a federation, and tests object get and put
func TestPrestage(t *testing.T) {
=======
// A test that generates a token locally from the private key
func TestTokenGenerate(t *testing.T) {
>>>>>>> eeb07000
	viper.Reset()
	server_utils.ResetOriginExports()
	fed := fed_test_utils.NewFedTest(t, bothAuthOriginCfg)

<<<<<<< HEAD
	te, err := client.NewTransferEngine(fed.Ctx)
	require.NoError(t, err)

	// Other set-up items:
	// The cache will open the file to stat it, downloading the first block.
	// Make sure we are greater than 64kb in size.
	testFileContent := strings.Repeat("test file content", 10000)
	// Create the temporary file to upload
	tempFile, err := os.CreateTemp(t.TempDir(), "test")
	assert.NoError(t, err, "Error creating temp file")
	defer os.Remove(tempFile.Name())
	_, err = tempFile.WriteString(testFileContent)
	assert.NoError(t, err, "Error writing to temp file")
	tempFile.Close()

	tempToken, _ := getTempToken(t)
	defer tempToken.Close()
	defer os.Remove(tempToken.Name())
	// Disable progress bars to not reuse the same mpb instance
	viper.Set("Logging.DisableProgressBars", true)

	oldPref, err := config.SetPreferredPrefix(config.PelicanPrefix)
	assert.NoError(t, err)
	defer func() {
		_, err := config.SetPreferredPrefix(oldPref)
		require.NoError(t, err)
	}()

=======
	// Other set-up items:
	testFileContent := "test file content"
	// Create the temporary file to upload
	tempFile, err := os.CreateTemp(t.TempDir(), "test")
	require.NoError(t, err, "Error creating temp file")
	defer os.Remove(tempFile.Name())
	_, err = tempFile.WriteString(testFileContent)
	require.NoError(t, err, "Error writing to temp file")
	tempFile.Close()

	// Disable progress bars to not reuse the same mpb instance
	viper.Set("Logging.DisableProgressBars", true)

>>>>>>> eeb07000
	// Set path for object to upload/download
	for _, export := range fed.Exports {
		tempPath := tempFile.Name()
		fileName := filepath.Base(tempPath)
<<<<<<< HEAD
		uploadURL := fmt.Sprintf("pelican://%s:%s%s/prestage/%s", param.Server_Hostname.GetString(), strconv.Itoa(param.Server_WebPort.GetInt()),
			export.FederationPrefix, fileName)

		// Upload the file with COPY
		transferResultsUpload, err := client.DoCopy(fed.Ctx, tempFile.Name(), uploadURL, false, client.WithTokenLocation(tempToken.Name()))
		assert.NoError(t, err)
		assert.Equal(t, int64(len(testFileContent)), transferResultsUpload[0].TransferredBytes)

		// Check the cache info twice, make sure it's not cached.
		tc, err := te.NewClient(client.WithTokenLocation(tempToken.Name()))
		require.NoError(t, err)
		innerFileUrl, err := url.Parse(uploadURL)
		require.NoError(t, err)
		age, size, err := tc.CacheInfo(fed.Ctx, innerFileUrl)
		require.NoError(t, err)
		assert.Equal(t, int64(len(testFileContent)), size)
		assert.Equal(t, -1, age)

		age, size, err = tc.CacheInfo(fed.Ctx, innerFileUrl)
		require.NoError(t, err)
		assert.Equal(t, int64(len(testFileContent)), size)
		assert.Equal(t, -1, age)

		// Prestage the object
		tj, err := tc.NewPrestageJob(fed.Ctx, innerFileUrl)
		require.NoError(t, err)
		err = tc.Submit(tj)
		require.NoError(t, err)
		results, err := tc.Shutdown()
		require.NoError(t, err)
		assert.Equal(t, 1, len(results))

		// Check if object is cached.
		age, size, err = tc.CacheInfo(fed.Ctx, innerFileUrl)
		require.NoError(t, err)
		assert.Equal(t, int64(len(testFileContent)), size)
		require.NotEqual(t, -1, age)
=======
		uploadURL := fmt.Sprintf("pelican://%s:%s%s/%s/%s", param.Server_Hostname.GetString(), strconv.Itoa(param.Server_WebPort.GetInt()),
			export.FederationPrefix, "token_gen", fileName)

		// Upload the file with PUT
		transferResultsUpload, err := client.DoPut(fed.Ctx, tempFile.Name(), uploadURL, false)
		require.NoError(t, err)
		assert.Equal(t, transferResultsUpload[0].TransferredBytes, int64(17))

		// Download that same file with GET
		transferResultsDownload, err := client.DoGet(fed.Ctx, uploadURL, t.TempDir(), false)
		require.NoError(t, err)
		assert.Equal(t, transferResultsDownload[0].TransferredBytes, transferResultsUpload[0].TransferredBytes)
>>>>>>> eeb07000
	}
}<|MERGE_RESOLUTION|>--- conflicted
+++ resolved
@@ -940,18 +940,12 @@
 	assert.Equal(t, int64(11), fi.Size())
 }
 
-<<<<<<< HEAD
 // A test that spins up a federation, and tests object get and put
 func TestPrestage(t *testing.T) {
-=======
-// A test that generates a token locally from the private key
-func TestTokenGenerate(t *testing.T) {
->>>>>>> eeb07000
 	viper.Reset()
 	server_utils.ResetOriginExports()
 	fed := fed_test_utils.NewFedTest(t, bothAuthOriginCfg)
 
-<<<<<<< HEAD
 	te, err := client.NewTransferEngine(fed.Ctx)
 	require.NoError(t, err)
 
@@ -980,7 +974,56 @@
 		require.NoError(t, err)
 	}()
 
-=======
+	// Set path for object to upload/download
+	for _, export := range fed.Exports {
+		tempPath := tempFile.Name()
+		fileName := filepath.Base(tempPath)
+		uploadURL := fmt.Sprintf("pelican://%s:%s%s/prestage/%s", param.Server_Hostname.GetString(), strconv.Itoa(param.Server_WebPort.GetInt()),
+			export.FederationPrefix, fileName)
+
+		// Upload the file with COPY
+		transferResultsUpload, err := client.DoCopy(fed.Ctx, tempFile.Name(), uploadURL, false, client.WithTokenLocation(tempToken.Name()))
+		assert.NoError(t, err)
+		assert.Equal(t, int64(len(testFileContent)), transferResultsUpload[0].TransferredBytes)
+
+		// Check the cache info twice, make sure it's not cached.
+		tc, err := te.NewClient(client.WithTokenLocation(tempToken.Name()))
+		require.NoError(t, err)
+		innerFileUrl, err := url.Parse(uploadURL)
+		require.NoError(t, err)
+		age, size, err := tc.CacheInfo(fed.Ctx, innerFileUrl)
+		require.NoError(t, err)
+		assert.Equal(t, int64(len(testFileContent)), size)
+		assert.Equal(t, -1, age)
+
+		age, size, err = tc.CacheInfo(fed.Ctx, innerFileUrl)
+		require.NoError(t, err)
+		assert.Equal(t, int64(len(testFileContent)), size)
+		assert.Equal(t, -1, age)
+
+		// Prestage the object
+		tj, err := tc.NewPrestageJob(fed.Ctx, innerFileUrl)
+		require.NoError(t, err)
+		err = tc.Submit(tj)
+		require.NoError(t, err)
+		results, err := tc.Shutdown()
+		require.NoError(t, err)
+		assert.Equal(t, 1, len(results))
+
+		// Check if object is cached.
+		age, size, err = tc.CacheInfo(fed.Ctx, innerFileUrl)
+		require.NoError(t, err)
+		assert.Equal(t, int64(len(testFileContent)), size)
+		require.NotEqual(t, -1, age)
+	}
+}
+
+// A test that generates a token locally from the private key
+func TestTokenGenerate(t *testing.T) {
+	viper.Reset()
+	server_utils.ResetOriginExports()
+	fed := fed_test_utils.NewFedTest(t, bothAuthOriginCfg)
+
 	// Other set-up items:
 	testFileContent := "test file content"
 	// Create the temporary file to upload
@@ -994,50 +1037,10 @@
 	// Disable progress bars to not reuse the same mpb instance
 	viper.Set("Logging.DisableProgressBars", true)
 
->>>>>>> eeb07000
 	// Set path for object to upload/download
 	for _, export := range fed.Exports {
 		tempPath := tempFile.Name()
 		fileName := filepath.Base(tempPath)
-<<<<<<< HEAD
-		uploadURL := fmt.Sprintf("pelican://%s:%s%s/prestage/%s", param.Server_Hostname.GetString(), strconv.Itoa(param.Server_WebPort.GetInt()),
-			export.FederationPrefix, fileName)
-
-		// Upload the file with COPY
-		transferResultsUpload, err := client.DoCopy(fed.Ctx, tempFile.Name(), uploadURL, false, client.WithTokenLocation(tempToken.Name()))
-		assert.NoError(t, err)
-		assert.Equal(t, int64(len(testFileContent)), transferResultsUpload[0].TransferredBytes)
-
-		// Check the cache info twice, make sure it's not cached.
-		tc, err := te.NewClient(client.WithTokenLocation(tempToken.Name()))
-		require.NoError(t, err)
-		innerFileUrl, err := url.Parse(uploadURL)
-		require.NoError(t, err)
-		age, size, err := tc.CacheInfo(fed.Ctx, innerFileUrl)
-		require.NoError(t, err)
-		assert.Equal(t, int64(len(testFileContent)), size)
-		assert.Equal(t, -1, age)
-
-		age, size, err = tc.CacheInfo(fed.Ctx, innerFileUrl)
-		require.NoError(t, err)
-		assert.Equal(t, int64(len(testFileContent)), size)
-		assert.Equal(t, -1, age)
-
-		// Prestage the object
-		tj, err := tc.NewPrestageJob(fed.Ctx, innerFileUrl)
-		require.NoError(t, err)
-		err = tc.Submit(tj)
-		require.NoError(t, err)
-		results, err := tc.Shutdown()
-		require.NoError(t, err)
-		assert.Equal(t, 1, len(results))
-
-		// Check if object is cached.
-		age, size, err = tc.CacheInfo(fed.Ctx, innerFileUrl)
-		require.NoError(t, err)
-		assert.Equal(t, int64(len(testFileContent)), size)
-		require.NotEqual(t, -1, age)
-=======
 		uploadURL := fmt.Sprintf("pelican://%s:%s%s/%s/%s", param.Server_Hostname.GetString(), strconv.Itoa(param.Server_WebPort.GetInt()),
 			export.FederationPrefix, "token_gen", fileName)
 
@@ -1050,6 +1053,5 @@
 		transferResultsDownload, err := client.DoGet(fed.Ctx, uploadURL, t.TempDir(), false)
 		require.NoError(t, err)
 		assert.Equal(t, transferResultsDownload[0].TransferredBytes, transferResultsUpload[0].TransferredBytes)
->>>>>>> eeb07000
 	}
 }