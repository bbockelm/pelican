--- conflicted
+++ resolved
@@ -80,14 +80,10 @@
 	PelicanDirectorStatTotal = promauto.NewGaugeVec(prometheus.GaugeOpts{
 		Name: "pelican_director_stat_total",
 		Help: "The total stat queries the director issues. The status can be Succeeded, Cancelled, Timeout, Forbidden, or UnknownErr",
-<<<<<<< HEAD
 	}, []string{"server_name", "server_url", "server_type", "result", "message"}) // result: see enums for DirectorStatResult. message: error message if result  == StatUnkownErr
-=======
-	}, []string{"server_name", "server_url", "server_type", "result"}) // status: see enums for DirectorStatResult
 
 	PelicanDirectorServerCount = promauto.NewCounterVec(prometheus.CounterOpts{
 		Name: "pelican_director_server_count",
 		Help: "Total number of servers, delineated by pelican/non-pelican and origin/cache",
 	}, []string{"server_name", "server_type", "server_url", "server_web_url", "server_lat", "server_long", "from_topology"})
->>>>>>> 4bf827ac
 )