--- conflicted
+++ resolved
@@ -140,13 +140,9 @@
 
 	now := time.Now()
 	tok, err := jwt.NewBuilder().
-<<<<<<< HEAD
-		Claim("scope", "web_ui.access prometheus.read").
-=======
 		// The value of the "scope" claim is a JSON string containing a space-separated
 		// list of scopes associated with the token
-		Claim("scope", "monitoring.query monitoring.scrape").
->>>>>>> 466d9435
+		Claim("scope", "web_ui.access monitoring.query monitoring.scrape").
 		Issuer(param.Server_ExternalWebUrl.GetString()).
 		IssuedAt(now).
 		Expiration(now.Add(30 * time.Minute)).
