--- conflicted
+++ resolved
@@ -1,12 +1,8 @@
 package param
 
 import (
-<<<<<<< HEAD
 	"reflect"
-=======
-	"errors"
 	"sync"
->>>>>>> 2f1315d2
 
 	"github.com/pkg/errors"
 	"github.com/spf13/viper"
