/***************************************************************
 *
 * Copyright (C) 2024, Pelican Project, Morgridge Institute for Research
 *
 * Licensed under the Apache License, Version 2.0 (the "License"); you
 * may not use this file except in compliance with the License.  You may
 * obtain a copy of the License at
 *
 *    http://www.apache.org/licenses/LICENSE-2.0
 *
 * Unless required by applicable law or agreed to in writing, software
 * distributed under the License is distributed on an "AS IS" BASIS,
 * WITHOUT WARRANTIES OR CONDITIONS OF ANY KIND, either express or implied.
 * See the License for the specific language governing permissions and
 * limitations under the License.
 *
 ***************************************************************/

package director

import (
	"context"
	_ "embed"
	"net/http"
	"net/http/httptest"
	"net/url"
	"testing"

	"github.com/sirupsen/logrus"
	logrustest "github.com/sirupsen/logrus/hooks/test"
	"github.com/spf13/viper"
	"github.com/stretchr/testify/assert"
	"github.com/stretchr/testify/require"

	"github.com/pelicanplatform/pelican/server_structs"
	"github.com/pelicanplatform/pelican/utils"
)

var (
	//go:embed resources/mock_topology.json
	mockTopology string
	//go:embed resources/multi_export_topology.json
	multiExportTopology string
)

func TestConsolidateDupServerAd(t *testing.T) {
	t.Run("union-capabilities", func(t *testing.T) {
		existingAd := server_structs.ServerAd{Writes: false}
		newAd := server_structs.ServerAd{Writes: true}
		get := consolidateDupServerAd(newAd, existingAd)
		assert.True(t, get.Writes)

		existingAd = server_structs.ServerAd{DirectReads: false}
		newAd = server_structs.ServerAd{DirectReads: true}
		get = consolidateDupServerAd(newAd, existingAd)
		assert.True(t, get.DirectReads)

		existingAd = server_structs.ServerAd{Listings: false}
		newAd = server_structs.ServerAd{Listings: true}
		get = consolidateDupServerAd(newAd, existingAd)
		assert.True(t, get.Listings)

		// All false
		existingAd = server_structs.ServerAd{Caps: server_structs.Capabilities{}}
		newAd = server_structs.ServerAd{Caps: server_structs.Capabilities{Reads: true, Writes: true, DirectReads: true, Listings: true}}
		get = consolidateDupServerAd(newAd, existingAd)
		assert.EqualValues(t, server_structs.Capabilities{Reads: true, Writes: true, Listings: true, DirectReads: true}, get.Caps)
	})

	t.Run("take-existing-one-for-non-cap-fields", func(t *testing.T) {
		existingAd := server_structs.ServerAd{
			Name:         "fool",
			AuthURL:      url.URL{Host: "example.org"},
			BrokerURL:    url.URL{Host: "example.org"},
			URL:          url.URL{Host: "example.org"},
			WebURL:       url.URL{Host: "example.org"},
			Type:         server_structs.OriginType,
			FromTopology: true,
		}
		newAd := server_structs.ServerAd{
			Name:         "bar",
			AuthURL:      url.URL{Host: "diff.org"},
			BrokerURL:    url.URL{Host: "diff.org"},
			URL:          url.URL{Host: "example.org"},
			WebURL:       url.URL{Host: "diff.org"},
			Type:         server_structs.OriginType,
			FromTopology: false,
		}
		get := consolidateDupServerAd(newAd, existingAd)
		assert.Equal(t, get.AuthURL, existingAd.AuthURL)
		assert.Equal(t, get.BrokerURL, existingAd.BrokerURL)
		assert.Equal(t, get.WebURL, existingAd.WebURL)
		assert.Equal(t, get.Name, existingAd.Name)
		assert.Equal(t, get.Type, existingAd.Type)
		assert.Equal(t, get.FromTopology, existingAd.FromTopology)
	})
}

func TestParseServerAdFromTopology(t *testing.T) {

	server := utils.Server{
		Endpoint:     "http://my-endpoint.com",
		AuthEndpoint: "https://my-auth-endpoint.com",
		Resource:     "MY_SERVER",
	}

	t.Run("test-setting-name", func(t *testing.T) {
		ad := parseServerAdFromTopology(server, server_structs.OriginType, server_structs.Capabilities{})
		assert.Equal(t, "MY_SERVER", ad.Name)
	})

	t.Run("parse-server-ads-with-scheme", func(t *testing.T) {
		ad := parseServerAdFromTopology(server, server_structs.OriginType, server_structs.Capabilities{})
		assert.Equal(t, "http://my-endpoint.com", ad.URL.String())
		assert.Equal(t, "https://my-auth-endpoint.com", ad.AuthURL.String())
	})

	t.Run("parse-server-ads-no-scheme", func(t *testing.T) {
		server.Endpoint = "my-endpoint.com"
		server.AuthEndpoint = "my-auth-endpoint.com"
		ad := parseServerAdFromTopology(server, server_structs.OriginType, server_structs.Capabilities{})
		assert.Equal(t, "http://my-endpoint.com", ad.URL.String())
		assert.Equal(t, "https://my-auth-endpoint.com", ad.AuthURL.String())
	})

	t.Run("test-ad-type", func(t *testing.T) {
		ad := parseServerAdFromTopology(server, server_structs.OriginType, server_structs.Capabilities{})
		assert.True(t, ad.Type == server_structs.OriginType)
		ad = parseServerAdFromTopology(server, server_structs.CacheType, server_structs.Capabilities{})
		assert.True(t, ad.Type == server_structs.CacheType)
	})
	t.Run("test-from-topology", func(t *testing.T) {
		ad := parseServerAdFromTopology(server, server_structs.OriginType, server_structs.Capabilities{})
		assert.True(t, ad.FromTopology)
		ad = parseServerAdFromTopology(server, server_structs.CacheType, server_structs.Capabilities{})
		assert.True(t, ad.FromTopology)
	})

	t.Run("test-caps-parsing", func(t *testing.T) {
		// Only testing the caps that also get set as top level fields
		caps := server_structs.Capabilities{
			Writes:      true,
			Listings:    true,
			DirectReads: true,
		}
		ad := parseServerAdFromTopology(server, server_structs.OriginType, caps)
		assert.True(t, ad.Writes)
		assert.True(t, ad.Caps.Writes)
		assert.True(t, ad.Listings)
		assert.True(t, ad.Caps.Listings)
		assert.True(t, ad.DirectReads)
		assert.True(t, ad.Caps.DirectReads)

		ad = parseServerAdFromTopology(server, server_structs.CacheType, caps)
		assert.False(t, ad.Writes)
		assert.False(t, ad.Caps.Writes)
		assert.False(t, ad.Listings)
		assert.False(t, ad.Caps.Listings)
		assert.False(t, ad.DirectReads)
		assert.False(t, ad.Caps.DirectReads)
	})

	t.Run("test-invalid-url", func(t *testing.T) {
		// Capture logs
		hook := logrustest.NewLocal(logrus.StandardLogger())
		defer hook.Reset()

		server.Endpoint = "http://a server "
		server.AuthEndpoint = "https://a different server "
		ad := parseServerAdFromTopology(server, server_structs.OriginType, server_structs.Capabilities{})
		assert.Empty(t, ad.URL.String())
		assert.Empty(t, ad.AuthURL.String())
		assert.Len(t, hook.AllEntries(), 2)
		assert.Equal(t, logrus.WarnLevel, hook.LastEntry().Level)
		assert.Contains(t, hook.Entries[0].Message, "invalid unauthenticated URL")
		assert.Contains(t, hook.Entries[1].Message, "invalid authenticated URL")
	})
}

func mockTopoJSONHandler(w http.ResponseWriter, r *http.Request) {
	// Set the Content-Type header to indicate JSON.
	w.Header().Set("Content-Type", "application/json")

	// Write the JSON response to the response body.
	w.WriteHeader(http.StatusOK)
	_, _ = w.Write([]byte(mockTopology))
}

func multiExportsTopoJSONHandler(w http.ResponseWriter, r *http.Request) {
	// Set the Content-Type header to indicate JSON.
	w.Header().Set("Content-Type", "application/json")

	// Write the JSON response to the response body.
	w.WriteHeader(http.StatusOK)
	_, _ = w.Write([]byte(multiExportTopology))
}

func TestAdvertiseOSDF(t *testing.T) {
<<<<<<< HEAD
	viper.Reset()
	serverAds.DeleteAll()
	topoServer := httptest.NewServer(http.HandlerFunc(JSONHandler))
	defer topoServer.Close()
	viper.Set("Federation.TopologyNamespaceUrl", topoServer.URL)

	err := AdvertiseOSDF(context.Background())
	require.NoError(t, err)

	var foundServer *server_structs.Advertisement
	for _, item := range serverAds.Items() {
		if item.Value().URL.Host == "origin1-endpoint.com" {
			foundServer = item.Value()
=======
	t.Run("mock-topology-parse-correctly", func(t *testing.T) {
		viper.Reset()
		serverAds.DeleteAll()
		defer func() {
			viper.Reset()
			serverAds.DeleteAll()
		}()

		topoServer := httptest.NewServer(http.HandlerFunc(mockTopoJSONHandler))
		defer topoServer.Close()
		viper.Set("Federation.TopologyNamespaceUrl", topoServer.URL)

		err := AdvertiseOSDF(context.Background())
		require.NoError(t, err)

		var foundServer server_structs.Advertisement
		for _, item := range serverAds.Items() {
			if item.Value().URL.Host == "origin1-endpoint.com" {
				foundServer = *item.Value()
			}
>>>>>>> 53f2196f
		}
		require.NotNil(t, foundServer)
		assert.True(t, foundServer.FromTopology)
		require.NotNil(t, foundServer.NamespaceAds)
		assert.True(t, foundServer.NamespaceAds[0].FromTopology)

		// Test a few values. If they're correct, it indicates the whole process likely succeeded
		nsAd, oAds, cAds := getAdsForPath("/my/server/path/to/file")
		assert.Equal(t, "/my/server", nsAd.Path)
		assert.Equal(t, uint(3), nsAd.Generation[0].MaxScopeDepth)
		assert.Equal(t, "https://origin1-auth-endpoint.com", oAds[0].AuthURL.String())
		assert.Equal(t, "https://cache2.com", cAds[0].URL.String())
		// Check that various capabilities have survived until this point. Because these are from topology,
		// origin and namespace caps should be the same
		assert.True(t, oAds[0].Writes)
		assert.True(t, oAds[0].Caps.Writes)
		assert.True(t, oAds[0].Listings)
		assert.True(t, oAds[0].Caps.Listings)
		assert.False(t, oAds[0].Caps.PublicReads)
		assert.True(t, nsAd.Caps.Writes)
		assert.True(t, nsAd.Caps.Listings)
		assert.False(t, nsAd.Caps.PublicReads)
		assert.True(t, nsAd.Caps.Listings)

		nsAd, oAds, cAds = getAdsForPath("/my/server/2/path/to/file")
		assert.Equal(t, "/my/server/2", nsAd.Path)
		assert.True(t, nsAd.Caps.PublicReads)
		assert.Equal(t, "https://origin2-auth-endpoint.com", oAds[0].AuthURL.String())
		assert.Equal(t, "http://cache-endpoint.com", cAds[0].URL.String())
	})

	t.Run("multiple-ns-single-origin", func(t *testing.T) {
		viper.Reset()
		serverAds.DeleteAll()
		defer func() {
			viper.Reset()
			serverAds.DeleteAll()
		}()

		topoServer := httptest.NewServer(http.HandlerFunc(multiExportsTopoJSONHandler))
		defer topoServer.Close()
		viper.Set("Federation.TopologyNamespaceUrl", topoServer.URL)

		err := AdvertiseOSDF(context.Background())
		require.NoError(t, err)

		// This origin should export 3 namespaces
		found := serverAds.Has("http://sdsc-origin.nationalresearchplatform.org:1094")
		require.True(t, found)
		foundAd := serverAds.Get("http://sdsc-origin.nationalresearchplatform.org:1094").Value()
		require.NotNil(t, foundAd)
		assert.Equal(t, server_structs.OriginType, foundAd.Type)
		assert.Len(t, foundAd.NamespaceAds, 3)
		// This origin has at least one namespace enables the following capacity
		assert.True(t, foundAd.DirectReads)
		assert.True(t, foundAd.Writes)
		assert.True(t, foundAd.Caps.PublicReads)
	})

	t.Run("caches-serving-multiple-nss", func(t *testing.T) {
		viper.Reset()
		serverAds.DeleteAll()
		defer func() {
			viper.Reset()
			serverAds.DeleteAll()
		}()

		topoServer := httptest.NewServer(http.HandlerFunc(multiExportsTopoJSONHandler))
		defer topoServer.Close()
		viper.Set("Federation.TopologyNamespaceUrl", topoServer.URL)

		err := AdvertiseOSDF(context.Background())
		require.NoError(t, err)

		// This cache should serve 2 namespaces
		found := serverAds.Has("http://dtn-pas.bois.nrp.internet2.edu:8000")
		require.True(t, found)
		foundAd := serverAds.Get("http://dtn-pas.bois.nrp.internet2.edu:8000").Value()
		require.NotNil(t, foundAd)
		assert.Equal(t, server_structs.CacheType, foundAd.Type)
		assert.Len(t, foundAd.NamespaceAds, 2)
	})
}

func TestFindDownedTopologyCache(t *testing.T) {
	mockTopoCacheA := utils.Server{AuthEndpoint: "cacheA.org:8443", Endpoint: "cacheA.org:8000", Resource: "CACHE_A"}
	mockTopoCacheB := utils.Server{AuthEndpoint: "cacheB.org:8443", Endpoint: "cacheB.org:8000", Resource: "CACHE_B"}
	mockTopoCacheC := utils.Server{AuthEndpoint: "cacheC.org:8443", Endpoint: "cacheC.org:8000", Resource: "CACHE_C"}
	mockTopoCacheD := utils.Server{AuthEndpoint: "cacheD.org:8443", Endpoint: "cacheD.org:8000", Resource: "CACHE_D"}
	t.Run("empty-response", func(t *testing.T) {
		get := findDownedTopologyCache(
			[]utils.Server{},
			[]utils.Server{},
		)
		assert.Empty(t, get)
	})

	t.Run("no-downed-cache", func(t *testing.T) {
		get := findDownedTopologyCache(
			[]utils.Server{mockTopoCacheA, mockTopoCacheB, mockTopoCacheC, mockTopoCacheD},
			[]utils.Server{mockTopoCacheA, mockTopoCacheB, mockTopoCacheC, mockTopoCacheD},
		)
		assert.Empty(t, get)
	})

	t.Run("one-downed-cache", func(t *testing.T) {
		get := findDownedTopologyCache(
			[]utils.Server{mockTopoCacheA, mockTopoCacheB, mockTopoCacheC},
			[]utils.Server{mockTopoCacheA, mockTopoCacheB, mockTopoCacheC, mockTopoCacheD},
		)
		require.Len(t, get, 1)
		assert.EqualValues(t, mockTopoCacheD, get[0])
	})

	t.Run("two-downed-cache", func(t *testing.T) {
		get := findDownedTopologyCache(
			[]utils.Server{mockTopoCacheB, mockTopoCacheC},
			[]utils.Server{mockTopoCacheA, mockTopoCacheB, mockTopoCacheC, mockTopoCacheD},
		)
		require.Len(t, get, 2)
		assert.EqualValues(t, mockTopoCacheA, get[0])
		assert.EqualValues(t, mockTopoCacheD, get[1])
	})

	t.Run("all-downed-cache", func(t *testing.T) {
		get := findDownedTopologyCache(
			[]utils.Server{},
			[]utils.Server{mockTopoCacheA, mockTopoCacheB, mockTopoCacheC, mockTopoCacheD},
		)
		assert.EqualValues(t, []utils.Server{mockTopoCacheA, mockTopoCacheB, mockTopoCacheC, mockTopoCacheD}, get)
	})
}

func TestUpdateDowntimeFromTopology(t *testing.T) {
	mockTopoCacheA := utils.Server{AuthEndpoint: "cacheA.org:8443", Endpoint: "cacheA.org:8000", Resource: "CACHE_A"}
	mockTopoCacheB := utils.Server{AuthEndpoint: "cacheB.org:8443", Endpoint: "cacheB.org:8000", Resource: "CACHE_B"}
	mockTopoCacheC := utils.Server{AuthEndpoint: "cacheC.org:8443", Endpoint: "cacheC.org:8000", Resource: "CACHE_C"}

	t.Run("no-change-with-same-downtime", func(t *testing.T) {
		filteredServers = map[string]filterType{}
		updateDowntimeFromTopology(
			&utils.TopologyNamespacesJSON{},
			&utils.TopologyNamespacesJSON{Caches: []utils.Server{mockTopoCacheA, mockTopoCacheB}},
		)
		checkResult := func() {
			filteredServersMutex.RLock()
			defer filteredServersMutex.RUnlock()
			assert.Len(t, filteredServers, 2)
			require.NotEmpty(t, filteredServers[mockTopoCacheA.Resource])
			assert.Equal(t, topoFiltered, filteredServers[mockTopoCacheA.Resource])
			require.NotEmpty(t, filteredServers[mockTopoCacheB.Resource])
			assert.Equal(t, topoFiltered, filteredServers[mockTopoCacheB.Resource])
		}
		checkResult()

		// second round of updates
		updateDowntimeFromTopology(
			&utils.TopologyNamespacesJSON{},
			&utils.TopologyNamespacesJSON{Caches: []utils.Server{mockTopoCacheA, mockTopoCacheB}},
		)
		// Same result
		checkResult()
	})

	t.Run("one-server-back-online", func(t *testing.T) {
		filteredServers = map[string]filterType{}
		updateDowntimeFromTopology(
			&utils.TopologyNamespacesJSON{},
			&utils.TopologyNamespacesJSON{Caches: []utils.Server{mockTopoCacheA, mockTopoCacheB}},
		)
		func() {
			filteredServersMutex.RLock()
			defer filteredServersMutex.RUnlock()
			assert.Len(t, filteredServers, 2)
			require.NotEmpty(t, filteredServers[mockTopoCacheA.Resource])
			assert.Equal(t, topoFiltered, filteredServers[mockTopoCacheA.Resource])
			require.NotEmpty(t, filteredServers[mockTopoCacheB.Resource])
			assert.Equal(t, topoFiltered, filteredServers[mockTopoCacheB.Resource])
		}()

		// second round of updates
		updateDowntimeFromTopology(
			&utils.TopologyNamespacesJSON{Caches: []utils.Server{mockTopoCacheA}}, // A is back online
			&utils.TopologyNamespacesJSON{Caches: []utils.Server{mockTopoCacheA, mockTopoCacheB}},
		)

		func() {
			filteredServersMutex.RLock()
			defer filteredServersMutex.RUnlock()
			assert.Len(t, filteredServers, 1)
			require.NotEmpty(t, filteredServers[mockTopoCacheB.Resource])
			assert.Equal(t, topoFiltered, filteredServers[mockTopoCacheB.Resource])
		}()
	})

	t.Run("one-more-server-in-downtime", func(t *testing.T) {
		filteredServers = map[string]filterType{}
		updateDowntimeFromTopology(
			&utils.TopologyNamespacesJSON{},
			&utils.TopologyNamespacesJSON{Caches: []utils.Server{mockTopoCacheA, mockTopoCacheB}},
		)
		func() {
			filteredServersMutex.RLock()
			defer filteredServersMutex.RUnlock()
			assert.Len(t, filteredServers, 2)
			require.NotEmpty(t, filteredServers[mockTopoCacheA.Resource])
			assert.Equal(t, topoFiltered, filteredServers[mockTopoCacheA.Resource])
			require.NotEmpty(t, filteredServers[mockTopoCacheB.Resource])
			assert.Equal(t, topoFiltered, filteredServers[mockTopoCacheB.Resource])
		}()

		// second round of updates
		updateDowntimeFromTopology(
			&utils.TopologyNamespacesJSON{Caches: []utils.Server{}},
			&utils.TopologyNamespacesJSON{Caches: []utils.Server{mockTopoCacheA, mockTopoCacheB, mockTopoCacheC}},
		)

		func() {
			filteredServersMutex.RLock()
			defer filteredServersMutex.RUnlock()
			assert.Len(t, filteredServers, 3)
			require.NotEmpty(t, filteredServers[mockTopoCacheA.Resource])
			assert.Equal(t, topoFiltered, filteredServers[mockTopoCacheA.Resource])
			require.NotEmpty(t, filteredServers[mockTopoCacheB.Resource])
			assert.Equal(t, topoFiltered, filteredServers[mockTopoCacheB.Resource])
			require.NotEmpty(t, filteredServers[mockTopoCacheC.Resource])
			assert.Equal(t, topoFiltered, filteredServers[mockTopoCacheC.Resource])
		}()
	})
}<|MERGE_RESOLUTION|>--- conflicted
+++ resolved
@@ -196,21 +196,6 @@
 }
 
 func TestAdvertiseOSDF(t *testing.T) {
-<<<<<<< HEAD
-	viper.Reset()
-	serverAds.DeleteAll()
-	topoServer := httptest.NewServer(http.HandlerFunc(JSONHandler))
-	defer topoServer.Close()
-	viper.Set("Federation.TopologyNamespaceUrl", topoServer.URL)
-
-	err := AdvertiseOSDF(context.Background())
-	require.NoError(t, err)
-
-	var foundServer *server_structs.Advertisement
-	for _, item := range serverAds.Items() {
-		if item.Value().URL.Host == "origin1-endpoint.com" {
-			foundServer = item.Value()
-=======
 	t.Run("mock-topology-parse-correctly", func(t *testing.T) {
 		viper.Reset()
 		serverAds.DeleteAll()
@@ -226,12 +211,12 @@
 		err := AdvertiseOSDF(context.Background())
 		require.NoError(t, err)
 
-		var foundServer server_structs.Advertisement
+		var foundServer *server_structs.Advertisement
 		for _, item := range serverAds.Items() {
 			if item.Value().URL.Host == "origin1-endpoint.com" {
-				foundServer = *item.Value()
+				foundServer = item.Value()
+				break
 			}
->>>>>>> 53f2196f
 		}
 		require.NotNil(t, foundServer)
 		assert.True(t, foundServer.FromTopology)
