/***************************************************************
 *
 * Copyright (C) 2023, Pelican Project, Morgridge Institute for Research
 *
 * Licensed under the Apache License, Version 2.0 (the "License"); you
 * may not use this file except in compliance with the License.  You may
 * obtain a copy of the License at
 *
 *    http://www.apache.org/licenses/LICENSE-2.0
 *
 * Unless required by applicable law or agreed to in writing, software
 * distributed under the License is distributed on an "AS IS" BASIS,
 * WITHOUT WARRANTIES OR CONDITIONS OF ANY KIND, either express or implied.
 * See the License for the specific language governing permissions and
 * limitations under the License.
 *
 ***************************************************************/

package director

import (
	"context"
	"net/url"
	"testing"
	"time"

	"github.com/jellydator/ttlcache/v3"
	"github.com/pelicanplatform/pelican/common"
	"github.com/stretchr/testify/assert"
	"github.com/stretchr/testify/require"
	"golang.org/x/sync/errgroup"
)

func hasServerAdWithName(serverAds []common.ServerAd, name string) bool {
	for _, serverAd := range serverAds {
		if serverAd.Name == name {
			return true
		}
	}
	return false
}

// Test getAdsForPath to make sure various nuanced cases work. Under the hood
// this really tests matchesPrefix, but we test this higher level function to
// avoid having to mess with the cache.
func TestGetAdsForPath(t *testing.T) {
	/*
		FLOW:
			- Set up a few dummy namespaces, origin, and cache ads
			- Record the ads
			- Query for a few paths and make sure the correct ads are returned
	*/
<<<<<<< HEAD
	nsAd1 := common.NamespaceAd{
		RequireToken: true,
		Path:         "/chtc",
		Issuer: url.URL{
			Scheme: "https",
			Host:   "wisc.edu",
		},
	}

	nsAd2 := common.NamespaceAd{
		RequireToken: false,
		Path:         "/chtc/PUBLIC",
		Issuer: url.URL{
			Scheme: "https",
			Host:   "wisc.edu",
		},
	}

	nsAd3 := common.NamespaceAd{
		RequireToken: false,
		Path:         "/chtc/PUBLIC2/",
		Issuer: url.URL{
			Scheme: "https",
			Host:   "wisc.edu",
=======
	nsAd1 := NamespaceAdV2{
		PublicRead: false,
		Caps:       Capabilities{PublicRead: false},
		Path:       "/chtc",
		Issuer: []TokenIssuer{{
			IssuerUrl: url.URL{
				Scheme: "https",
				Host:   "wisc.edu",
			},
		},
		},
	}

	nsAd2 := NamespaceAdV2{
		PublicRead: true,
		Caps:       Capabilities{PublicRead: true},
		Path:       "/chtc/PUBLIC",
		Issuer: []TokenIssuer{{
			IssuerUrl: url.URL{
				Scheme: "https",
				Host:   "wisc.edu",
			},
		},
		},
	}

	nsAd3 := NamespaceAdV2{
		PublicRead: true,
		Caps:       Capabilities{PublicRead: true},
		Path:       "/chtc/PUBLIC2/",
		Issuer: []TokenIssuer{{
			IssuerUrl: url.URL{
				Scheme: "https",
				Host:   "wisc.edu",
			},
		},
>>>>>>> bb3e0db5
		},
	}

	cacheAd1 := common.ServerAd{
		Name: "cache1",
		AuthURL: url.URL{
			Scheme: "https",
			Host:   "wisc.edu",
		},
		URL: url.URL{
			Scheme: "https",
			Host:   "wisc.edu",
		},
		Type: common.CacheType,
	}

	cacheAd2 := common.ServerAd{
		Name: "cache2",
		AuthURL: url.URL{
			Scheme: "https",
			Host:   "wisc.edu",
		},
		URL: url.URL{
			Scheme: "https",
			Host:   "wisc.edu",
		},
		Type: common.CacheType,
	}

	originAd1 := common.ServerAd{
		Name: "origin1",
		AuthURL: url.URL{
			Scheme: "https",
			Host:   "wisc.edu",
		},
		URL: url.URL{
			Scheme: "https",
			Host:   "wisc.edu",
		},
		Type: common.OriginType,
	}

	originAd2 := common.ServerAd{
		Name: "origin2",
		AuthURL: url.URL{
			Scheme: "https",
			Host:   "wisc.edu",
		},
		URL: url.URL{
			Scheme: "https",
			Host:   "wisc.edu",
		},
		Type: common.OriginType,
	}

<<<<<<< HEAD
	o1Slice := []common.NamespaceAd{nsAd1}
	o2Slice := []common.NamespaceAd{nsAd2, nsAd3}
	c1Slice := []common.NamespaceAd{nsAd1, nsAd2}
=======
	o1Slice := []NamespaceAdV2{nsAd1}
	o2Slice := []NamespaceAdV2{nsAd2, nsAd3}
	c1Slice := []NamespaceAdV2{nsAd1, nsAd2}
>>>>>>> bb3e0db5
	RecordAd(originAd2, &o2Slice)
	RecordAd(originAd1, &o1Slice)
	RecordAd(cacheAd1, &c1Slice)
	RecordAd(cacheAd2, &o1Slice)

	nsAd, oAds, cAds := GetAdsForPath("/chtc")
	assert.Equal(t, nsAd.Path, "/chtc")
	assert.Equal(t, len(oAds), 1)
	assert.Equal(t, len(cAds), 2)
	assert.True(t, hasServerAdWithName(oAds, "origin1"))
	assert.True(t, hasServerAdWithName(cAds, "cache1"))
	assert.True(t, hasServerAdWithName(cAds, "cache2"))

	nsAd, oAds, cAds = GetAdsForPath("/chtc/")
	assert.Equal(t, nsAd.Path, "/chtc")
	assert.Equal(t, len(oAds), 1)
	assert.Equal(t, len(cAds), 2)
	assert.True(t, hasServerAdWithName(oAds, "origin1"))
	assert.True(t, hasServerAdWithName(cAds, "cache1"))
	assert.True(t, hasServerAdWithName(cAds, "cache2"))

	nsAd, oAds, cAds = GetAdsForPath("/chtc/PUBLI")
	assert.Equal(t, nsAd.Path, "/chtc")
	assert.Equal(t, len(oAds), 1)
	assert.Equal(t, len(cAds), 2)
	assert.True(t, hasServerAdWithName(oAds, "origin1"))
	assert.True(t, hasServerAdWithName(cAds, "cache1"))
	assert.True(t, hasServerAdWithName(cAds, "cache2"))

	nsAd, oAds, cAds = GetAdsForPath("/chtc/PUBLIC")
	assert.Equal(t, nsAd.Path, "/chtc/PUBLIC")
	assert.Equal(t, len(oAds), 1)
	assert.Equal(t, len(cAds), 1)
	assert.True(t, hasServerAdWithName(oAds, "origin2"))
	assert.True(t, hasServerAdWithName(cAds, "cache1"))

	nsAd, oAds, cAds = GetAdsForPath("/chtc/PUBLIC2")
	// since the stored path is actually /chtc/PUBLIC2/, the extra / is returned
	assert.Equal(t, nsAd.Path, "/chtc/PUBLIC2/")
	assert.Equal(t, len(oAds), 1)
	assert.Equal(t, len(cAds), 0)
	assert.True(t, hasServerAdWithName(oAds, "origin2"))

	// Finally, let's throw in a test for a path we know shouldn't exist
	// in the ttlcache
	nsAd, oAds, cAds = GetAdsForPath("/does/not/exist")
	assert.Equal(t, nsAd.Path, "")
	assert.Equal(t, len(oAds), 0)
	assert.Equal(t, len(cAds), 0)
}

func TestConfigCacheEviction(t *testing.T) {
	mockPelicanOriginServerAd := common.ServerAd{
		Name:    "test-origin-server",
		AuthURL: url.URL{},
		URL: url.URL{
			Scheme: "https",
			Host:   "fake-origin.org:8443",
		},
		WebURL: url.URL{
			Scheme: "https",
			Host:   "fake-origin.org:8444",
		},
		Type:      common.OriginType,
		Latitude:  123.05,
		Longitude: 456.78,
	}
<<<<<<< HEAD
	mockNamespaceAd := common.NamespaceAd{
		RequireToken:  true,
		Path:          "/foo/bar/",
		Issuer:        url.URL{},
		MaxScopeDepth: 1,
		Strategy:      "",
		BasePath:      "",
		VaultServer:   "",
=======
	mockNamespaceAd := NamespaceAdV2{
		PublicRead: false,
		Caps:       Capabilities{PublicRead: false},
		Path:       "/foo/bar/",
		Issuer:     []TokenIssuer{{IssuerUrl: url.URL{}}},
		Generation: []TokenGen{{
			MaxScopeDepth: 1,
			Strategy:      "",
			VaultServer:   "",
		},
		},
>>>>>>> bb3e0db5
	}

	t.Run("evicted-origin-can-cancel-health-test", func(t *testing.T) {
		// Start cache eviction
		shutdownCtx, shutdownCancel := context.WithCancel(context.Background())
		egrp, ctx := errgroup.WithContext(shutdownCtx)
		ConfigTTLCache(ctx, egrp)
		defer func() {
			shutdownCancel()
			err := egrp.Wait()
			assert.NoError(t, err)
		}()

		ctx, cancelFunc := context.WithDeadline(ctx, time.Now().Add(time.Second*5))

		func() {
			serverAdMutex.Lock()
			defer serverAdMutex.Unlock()
			serverAds.DeleteAll()
<<<<<<< HEAD
			serverAds.Set(mockPelicanOriginServerAd, []common.NamespaceAd{mockNamespaceAd}, ttlcache.DefaultTTL)
=======
			serverAds.Set(mockPelicanOriginServerAd, []NamespaceAdV2{mockNamespaceAd}, ttlcache.DefaultTTL)
>>>>>>> bb3e0db5
			healthTestCancelFuncsMutex.Lock()
			defer healthTestCancelFuncsMutex.Unlock()
			// Clear the map for the new test
			healthTestCancelFuncs = make(map[common.ServerAd]context.CancelFunc)
			healthTestCancelFuncs[mockPelicanOriginServerAd] = cancelFunc

			require.True(t, serverAds.Has(mockPelicanOriginServerAd), "serverAds failed to register the originAd")
		}()

		cancelChan := make(chan int)
		go func() {
			<-ctx.Done()
			if ctx.Err() == context.Canceled {
				cancelChan <- 1
			}
		}()

		func() {
			serverAdMutex.Lock()
			defer serverAdMutex.Unlock()
			serverAds.Delete(mockPelicanOriginServerAd) // This should call onEviction handler and close the context

			require.False(t, serverAds.Has(mockPelicanOriginServerAd), "serverAds didn't delete originAd")
		}()

		// OnEviction is handled on a different goroutine than the cache management
		// So we want to wait for a bit so that OnEviction can have time to be
		// executed
		select {
		case <-cancelChan:
			require.True(t, true)
		case <-time.After(3 * time.Second):
			require.False(t, true)
		}
		func() {
			healthTestCancelFuncsMutex.RLock()
			defer healthTestCancelFuncsMutex.RUnlock()
			assert.True(t, healthTestCancelFuncs[mockPelicanOriginServerAd] == nil, "Evicted origin didn't clear cancelFunc in the map")
		}()
	})
}

func TestServerAdsCacheEviction(t *testing.T) {
	mockServerAd := common.ServerAd{Name: "foo", Type: common.OriginType, URL: url.URL{}}

	t.Run("evict-after-expire-time", func(t *testing.T) {
		// Start cache eviction
		shutdownCtx, shutdownCancel := context.WithCancel(context.Background())
		egrp, ctx := errgroup.WithContext(shutdownCtx)
		ConfigTTLCache(ctx, egrp)
		defer func() {
			shutdownCancel()
			err := egrp.Wait()
			assert.NoError(t, err)
		}()

		deletedChan := make(chan int)
		cancelChan := make(chan int)

		func() {
			serverAdMutex.Lock()
			defer serverAdMutex.Unlock()
			serverAds.DeleteAll()

<<<<<<< HEAD
			serverAds.Set(mockServerAd, []common.NamespaceAd{}, time.Second*2)
=======
			serverAds.Set(mockServerAd, []NamespaceAdV2{}, time.Second*2)
>>>>>>> bb3e0db5
			require.True(t, serverAds.Has(mockServerAd), "Failed to register server Ad")
		}()

		// Keep checking if the cache item is present until absent or cancelled
		go func() {
			for {
				select {
				case <-cancelChan:
					return
				default:
					if !serverAds.Has(mockServerAd) {
						deletedChan <- 1
						return
					}
				}
			}
		}()

		// Wait for 3s to check if the expired cache item is evicted
		select {
		case <-deletedChan:
			require.True(t, true)
		case <-time.After(3 * time.Second):
			cancelChan <- 1
			require.False(t, true, "Cache didn't evict expired item")
		}
	})
}<|MERGE_RESOLUTION|>--- conflicted
+++ resolved
@@ -50,37 +50,11 @@
 			- Record the ads
 			- Query for a few paths and make sure the correct ads are returned
 	*/
-<<<<<<< HEAD
-	nsAd1 := common.NamespaceAd{
-		RequireToken: true,
-		Path:         "/chtc",
-		Issuer: url.URL{
-			Scheme: "https",
-			Host:   "wisc.edu",
-		},
-	}
-
-	nsAd2 := common.NamespaceAd{
-		RequireToken: false,
-		Path:         "/chtc/PUBLIC",
-		Issuer: url.URL{
-			Scheme: "https",
-			Host:   "wisc.edu",
-		},
-	}
-
-	nsAd3 := common.NamespaceAd{
-		RequireToken: false,
-		Path:         "/chtc/PUBLIC2/",
-		Issuer: url.URL{
-			Scheme: "https",
-			Host:   "wisc.edu",
-=======
-	nsAd1 := NamespaceAdV2{
+	nsAd1 := common.NamespaceAdV2{
 		PublicRead: false,
-		Caps:       Capabilities{PublicRead: false},
+		Caps:       common.Capabilities{PublicRead: false},
 		Path:       "/chtc",
-		Issuer: []TokenIssuer{{
+		Issuer: []common.TokenIssuer{{
 			IssuerUrl: url.URL{
 				Scheme: "https",
 				Host:   "wisc.edu",
@@ -89,11 +63,11 @@
 		},
 	}
 
-	nsAd2 := NamespaceAdV2{
+	nsAd2 := common.NamespaceAdV2{
 		PublicRead: true,
-		Caps:       Capabilities{PublicRead: true},
+		Caps:       common.Capabilities{PublicRead: true},
 		Path:       "/chtc/PUBLIC",
-		Issuer: []TokenIssuer{{
+		Issuer: []common.TokenIssuer{{
 			IssuerUrl: url.URL{
 				Scheme: "https",
 				Host:   "wisc.edu",
@@ -102,17 +76,16 @@
 		},
 	}
 
-	nsAd3 := NamespaceAdV2{
+	nsAd3 := common.NamespaceAdV2{
 		PublicRead: true,
-		Caps:       Capabilities{PublicRead: true},
+		Caps:       common.Capabilities{PublicRead: true},
 		Path:       "/chtc/PUBLIC2/",
-		Issuer: []TokenIssuer{{
+		Issuer: []common.TokenIssuer{{
 			IssuerUrl: url.URL{
 				Scheme: "https",
 				Host:   "wisc.edu",
 			},
 		},
->>>>>>> bb3e0db5
 		},
 	}
 
@@ -168,15 +141,9 @@
 		Type: common.OriginType,
 	}
 
-<<<<<<< HEAD
-	o1Slice := []common.NamespaceAd{nsAd1}
-	o2Slice := []common.NamespaceAd{nsAd2, nsAd3}
-	c1Slice := []common.NamespaceAd{nsAd1, nsAd2}
-=======
-	o1Slice := []NamespaceAdV2{nsAd1}
-	o2Slice := []NamespaceAdV2{nsAd2, nsAd3}
-	c1Slice := []NamespaceAdV2{nsAd1, nsAd2}
->>>>>>> bb3e0db5
+	o1Slice := []common.NamespaceAdV2{nsAd1}
+	o2Slice := []common.NamespaceAdV2{nsAd2, nsAd3}
+	c1Slice := []common.NamespaceAdV2{nsAd1, nsAd2}
 	RecordAd(originAd2, &o2Slice)
 	RecordAd(originAd1, &o1Slice)
 	RecordAd(cacheAd1, &c1Slice)
@@ -244,28 +211,17 @@
 		Latitude:  123.05,
 		Longitude: 456.78,
 	}
-<<<<<<< HEAD
-	mockNamespaceAd := common.NamespaceAd{
-		RequireToken:  true,
-		Path:          "/foo/bar/",
-		Issuer:        url.URL{},
-		MaxScopeDepth: 1,
-		Strategy:      "",
-		BasePath:      "",
-		VaultServer:   "",
-=======
-	mockNamespaceAd := NamespaceAdV2{
+	mockNamespaceAd := common.NamespaceAdV2{
 		PublicRead: false,
-		Caps:       Capabilities{PublicRead: false},
+		Caps:       common.Capabilities{PublicRead: false},
 		Path:       "/foo/bar/",
-		Issuer:     []TokenIssuer{{IssuerUrl: url.URL{}}},
-		Generation: []TokenGen{{
+		Issuer:     []common.TokenIssuer{{IssuerUrl: url.URL{}}},
+		Generation: []common.TokenGen{{
 			MaxScopeDepth: 1,
 			Strategy:      "",
 			VaultServer:   "",
 		},
 		},
->>>>>>> bb3e0db5
 	}
 
 	t.Run("evicted-origin-can-cancel-health-test", func(t *testing.T) {
@@ -285,11 +241,7 @@
 			serverAdMutex.Lock()
 			defer serverAdMutex.Unlock()
 			serverAds.DeleteAll()
-<<<<<<< HEAD
-			serverAds.Set(mockPelicanOriginServerAd, []common.NamespaceAd{mockNamespaceAd}, ttlcache.DefaultTTL)
-=======
-			serverAds.Set(mockPelicanOriginServerAd, []NamespaceAdV2{mockNamespaceAd}, ttlcache.DefaultTTL)
->>>>>>> bb3e0db5
+			serverAds.Set(mockPelicanOriginServerAd, []common.NamespaceAdV2{mockNamespaceAd}, ttlcache.DefaultTTL)
 			healthTestCancelFuncsMutex.Lock()
 			defer healthTestCancelFuncsMutex.Unlock()
 			// Clear the map for the new test
@@ -354,11 +306,7 @@
 			defer serverAdMutex.Unlock()
 			serverAds.DeleteAll()
 
-<<<<<<< HEAD
-			serverAds.Set(mockServerAd, []common.NamespaceAd{}, time.Second*2)
-=======
-			serverAds.Set(mockServerAd, []NamespaceAdV2{}, time.Second*2)
->>>>>>> bb3e0db5
+			serverAds.Set(mockServerAd, []common.NamespaceAdV2{}, time.Second*2)
 			require.True(t, serverAds.Has(mockServerAd), "Failed to register server Ad")
 		}()
 
