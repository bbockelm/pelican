--- conflicted
+++ resolved
@@ -51,11 +51,6 @@
 	filteredServersMutex = sync.RWMutex{}
 )
 
-<<<<<<< HEAD
-func recordAd(sAd server_structs.ServerAd, namespaceAds *[]server_structs.NamespaceAdV2) {
-	if err := updateLatLong(&sAd); err != nil {
-		log.Debugln("Failed to lookup GeoIP coordinates for host", sAd.URL.Host)
-=======
 func (f filterType) String() string {
 	switch f {
 	case permFiltered:
@@ -73,10 +68,9 @@
 	}
 }
 
-func recordAd(ad server_structs.ServerAd, namespaceAds *[]server_structs.NamespaceAdV2) {
-	if err := updateLatLong(&ad); err != nil {
-		log.Debugln("Failed to lookup GeoIP coordinates for host", ad.URL.Host)
->>>>>>> b6eded5d
+func recordAd(sAd server_structs.ServerAd, namespaceAds *[]server_structs.NamespaceAdV2) {
+	if err := updateLatLong(&sAd); err != nil {
+		log.Debugln("Failed to lookup GeoIP coordinates for host", sAd.URL.Host)
 	}
 
 	if sAd.URL.String() == "" {
