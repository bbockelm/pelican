--- conflicted
+++ resolved
@@ -508,12 +508,8 @@
 
 			sourceURL := *sc.directorURL
 			sourceURL.Path = path.Join(sourceURL.Path, path.Clean(req.request.path))
-<<<<<<< HEAD
+      sourceURL.Scheme = "pelican"
 			tj, err := sc.tc.NewTransferJob(req.ctx, &sourceURL, localPath, false, false, "localcache", client.WithToken(req.request.token))
-=======
-			sourceURL.Scheme = "pelican"
-			tj, err := sc.tc.NewTransferJob(&sourceURL, localPath, false, false, "localcache", client.WithToken(req.request.token))
->>>>>>> 5a56148d
 			if err != nil {
 				ds := &downloadStatus{}
 				ds.err.Store(&err)
