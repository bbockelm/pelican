/***************************************************************
 *
 * Copyright (C) 2024, Pelican Project, Morgridge Institute for Research
 *
 * Licensed under the Apache License, Version 2.0 (the "License"); you
 * may not use this file except in compliance with the License.  You may
 * obtain a copy of the License at
 *
 *    http://www.apache.org/licenses/LICENSE-2.0
 *
 * Unless required by applicable law or agreed to in writing, software
 * distributed under the License is distributed on an "AS IS" BASIS,
 * WITHOUT WARRANTIES OR CONDITIONS OF ANY KIND, either express or implied.
 * See the License for the specific language governing permissions and
 * limitations under the License.
 *
 ***************************************************************/

package config

import (
	"context"
	"encoding/json"
	"fmt"
	"net/http"
	"net/http/httptest"
	"os"
	"sort"
	"strings"
	"testing"
	"time"

	"github.com/sirupsen/logrus"
	"github.com/sirupsen/logrus/hooks/test"
	"github.com/spf13/viper"
	"github.com/stretchr/testify/assert"
	"github.com/stretchr/testify/require"

	"github.com/pelicanplatform/pelican/param"
)

var server *httptest.Server

func TestMain(m *testing.M) {
	// Create a test server
	server = httptest.NewUnstartedServer(http.HandlerFunc(func(w http.ResponseWriter, r *http.Request) {
		// simuilate long server response
		time.Sleep(5 * time.Second)
		w.WriteHeader(http.StatusOK)
		code, err := w.Write([]byte("Success"))
		if err != nil {
			fmt.Printf("Error writing out reponse: %d, %v", code, err)
			os.Exit(1)
		}
	}))
	// Init server to get configs initiallized
	viper.Set("Transport.MaxIdleConns", 30)
	viper.Set("Transport.IdleConnTimeout", time.Second*90)
	viper.Set("Transport.TLSHandshakeTimeout", time.Second*15)
	viper.Set("Transport.ExpectContinueTimeout", time.Second*1)
	viper.Set("Transport.ResponseHeaderTimeout", time.Second*10)

	viper.Set("Transport.Dialer.Timeout", time.Second*1)
	viper.Set("Transport.Dialer.KeepAlive", time.Second*30)
	viper.Set("TLSSkipVerify", true)
	server.StartTLS()
	defer server.Close()
	exitCode := m.Run()
	os.Exit(exitCode)
}

func TestResponseHeaderTimeout(t *testing.T) {
	// Change the viper value of the timeout
	viper.Set("Transport.ResponseHeaderTimeout", time.Millisecond*25)
	setupTransport()
	transport := GetTransport()
	client := &http.Client{Transport: transport}
	// make a request
	req, err := http.NewRequest("GET", server.URL, nil)
	if err != nil {
		t.Fatalf("Failed to create request: %v", err)
	}

	// Perform the request and handle the timeout
	_, err = client.Do(req)
	if err != nil {
		// Check if the error is a timeout error
		assert.True(t, strings.Contains(err.Error(), "timeout awaiting response headers"))
	} else {
		t.Fatalf("Test returned no error when there should be")
	}

	viper.Set("Transport.ResponseHeaderTimeout", time.Second*10)
}

func TestDialerTimeout(t *testing.T) {
	// Change the viper value of the timeout
	viper.Set("Transport.Dialer.Timeout", time.Millisecond*25)
	setupTransport()
	transport := GetTransport()
	client := &http.Client{Transport: transport}

	unreachableServerURL := "http://abc123:1000"

	// make a request
	req, err := http.NewRequest("GET", unreachableServerURL, nil)
	if err != nil {
		t.Fatalf("Failed to create request: %v", err)
	}

	// Perform the request and handle the timeout
	_, err = client.Do(req)
	if err != nil {
		// Check if the error is a timeout error
		assert.True(t, strings.Contains(err.Error(), "dial tcp"))
	} else {
		t.Fatalf("Test returned no error when there should be")
	}

	viper.Set("Transport.Dialer.Timeout", time.Second*10)
}

func TestInitConfig(t *testing.T) {
	// Set prefix to OSDF to ensure that config is being set
	testingPreferredPrefix = "OSDF"

	// Create a temp config file to use
	tempCfgFile, err := os.CreateTemp("", "pelican-*.yaml")
	viper.Set("config", tempCfgFile.Name())
	if err != nil {
		t.Fatalf("Failed to make temp file: %v", err)
	}

	InitConfig() // Should set up pelican.yaml, osdf.yaml and defaults.yaml

	// Check if server address is correct by defaults.yaml
	assert.Equal(t, "0.0.0.0", param.Server_WebHost.GetString())
	// Check that Federation Discovery url is correct by osdf.yaml
	assert.Equal(t, "osg-htc.org", param.Federation_DiscoveryUrl.GetString())

	viper.Set("Server.WebHost", "1.1.1.1") // should write to temp config file
	if err := viper.WriteConfigAs(tempCfgFile.Name()); err != nil {
		t.Fatalf("Failed to write to config file: %v", err)
	}
	viper.Reset()
	viper.Set("config", tempCfgFile.Name()) // Set the temp file as the new 'pelican.yaml'
	InitConfig()

	// Check if server address overrides the default
	assert.Equal(t, "1.1.1.1", param.Server_WebHost.GetString())
	viper.Reset()

	//Test if prefix is not set, should not be able to find osdfYaml configuration
	testingPreferredPrefix = ""
	tempCfgFile, err = os.CreateTemp("", "pelican-*.yaml")
	viper.Set("config", tempCfgFile.Name())
	if err != nil {
		t.Fatalf("Failed to make temp file: %v", err)
	}
	InitConfig()
	assert.Equal(t, "", param.Federation_DiscoveryUrl.GetString())
}

func TestDeprecateLogMessage(t *testing.T) {
	tmpPathPattern := "TestOrigin*"
	tmpPath, err := os.MkdirTemp("", tmpPathPattern)
	require.NoError(t, err)

	// Need to set permissions or the xrootd process we spawn won't be able to write PID/UID files
	permissions := os.FileMode(0755)
	err = os.Chmod(tmpPath, permissions)
	require.NoError(t, err)

	viper.Set("ConfigDir", tmpPath)
	viper.Reset()
	t.Run("expect-deprecated-message-if-namespace-is-set", func(t *testing.T) {
		hook := test.NewGlobal()
		viper.Reset()
		defer viper.Reset()
		// The default value is set to Error, but this is a warning message
		viper.Set("Logging.Level", "Warning")
		viper.Set("Origin.NamespacePrefix", "/a/prefix")
		viper.Set("ConfigDir", tmpPath)

		// NOTE: When we run InitConfig(), which runs handleDeprecatedConfig(), we're making the assumption that our
		// parameters struct is fully built. Since this doesn't happen when we run tests, we need to manually build
		// for any updates to get picked up.
		InitConfig()

		require.Equal(t, 2, len(hook.Entries))
		assert.Equal(t, logrus.WarnLevel, hook.LastEntry().Level)
		assert.Equal(t, "Deprecated configuration key Origin.NamespacePrefix is set. Please migrate to use Origin.FederationPrefix instead", hook.Entries[len(hook.Entries)-2].Message)
		assert.Equal(t, "Will attempt to use the value of Origin.NamespacePrefix as default for Origin.FederationPrefix", hook.LastEntry().Message)
		// We expect the default value of Federation.RegistryUrl is set to Federation.NamespaceUrl
		// if Federation.NamespaceUrl is not empty for backward compatibility
		assert.Equal(t, "/a/prefix", viper.GetString("Origin.FederationPrefix"))
		hook.Reset()
	})

	t.Run("no-deprecated-message-if-namespace-url-unset", func(t *testing.T) {
		hook := test.NewGlobal()
		viper.Reset()
		viper.Set("Logging.Level", "Warning")
		viper.Set("Federation.RegistryUrl", "https://dont-use.com")
		viper.Set("ConfigDir", tmpPath)
		InitConfig()

		assert.Equal(t, 0, len(hook.Entries))
		assert.Equal(t, "https://dont-use.com", viper.GetString("Federation.RegistryUrl"))
		assert.Equal(t, "", viper.GetString("Federation.NamespaceUrl"))
		hook.Reset()
	})
}

func TestEnabledServers(t *testing.T) {
	allServerTypes := []ServerType{OriginType, CacheType, DirectorType, RegistryType}
	allServerStrs := make([]string, 0)
	allServerStrsLower := make([]string, 0)
	for _, st := range allServerTypes {
		allServerStrs = append(allServerStrs, st.String())
		allServerStrsLower = append(allServerStrsLower, strings.ToLower(st.String()))
	}
	sort.Strings(allServerStrs)
	sort.Strings(allServerStrsLower)

	t.Run("no-value-set", func(t *testing.T) {
		enabledServers = 0
		for _, server := range allServerTypes {
			assert.False(t, IsServerEnabled(server))
		}
	})

	t.Run("enable-one-server", func(t *testing.T) {
		for _, server := range allServerTypes {
			enabledServers = 0
			// We didn't call setEnabledServer as it will only set once per process
			enabledServers.SetList([]ServerType{server})
			assert.True(t, IsServerEnabled(server))
			assert.Equal(t, []string{server.String()}, GetEnabledServerString(false))
			assert.Equal(t, []string{strings.ToLower(server.String())}, GetEnabledServerString(true))
		}
	})

	t.Run("enable-multiple-servers", func(t *testing.T) {
		enabledServers = 0
		enabledServers.SetList([]ServerType{OriginType, CacheType})
		serverStr := []string{OriginType.String(), CacheType.String()}
		serverStrLower := []string{strings.ToLower(OriginType.String()), strings.ToLower(CacheType.String())}
		sort.Strings(serverStr)
		sort.Strings(serverStrLower)
		assert.True(t, IsServerEnabled(OriginType))
		assert.True(t, IsServerEnabled(CacheType))
		assert.Equal(t, serverStr, GetEnabledServerString(false))
		assert.Equal(t, serverStrLower, GetEnabledServerString(true))
	})

	t.Run("enable-all-servers", func(t *testing.T) {
		enabledServers = 0
		enabledServers.SetList(allServerTypes)
		assert.True(t, IsServerEnabled(OriginType))
		assert.True(t, IsServerEnabled(CacheType))
		assert.True(t, IsServerEnabled(RegistryType))
		assert.True(t, IsServerEnabled(DirectorType))
		assert.Equal(t, allServerStrs, GetEnabledServerString(false))
		assert.Equal(t, allServerStrsLower, GetEnabledServerString(true))
	})

	t.Run("setEnabledServer-only-set-once", func(t *testing.T) {
		enabledServers = 0
		sType := OriginType
		sType.Set(CacheType)
		setEnabledServer(sType)
		assert.True(t, IsServerEnabled(OriginType))
		assert.True(t, IsServerEnabled(CacheType))

		sType.Clear()
		sType.Set(DirectorType)
		sType.Set(RegistryType)
		setEnabledServer(sType)
		assert.True(t, IsServerEnabled(OriginType))
		assert.True(t, IsServerEnabled(CacheType))
		assert.False(t, IsServerEnabled(DirectorType))
		assert.False(t, IsServerEnabled(RegistryType))
	})
}

func TestDiscoverFederation(t *testing.T) {
	viper.Reset()
	// Server to be a "mock" federation
	server := httptest.NewTLSServer(http.HandlerFunc(func(w http.ResponseWriter, r *http.Request) {
		// make our response:
		response := FederationDiscovery{
			DirectorEndpoint:              "director",
			NamespaceRegistrationEndpoint: "registry",
			JwksUri:                       "jwks",
			BrokerEndpoint:                "broker",
		}

		responseJSON, err := json.Marshal(response)
		if err != nil {
			http.Error(w, "Internal Server Error", http.StatusInternalServerError)
			return
		}

		w.WriteHeader(http.StatusOK)
		_, err = w.Write(responseJSON)
		assert.NoError(t, err)
	}))
	defer server.Close()
	t.Run("testInvalidDiscoveryUrlWithPath", func(t *testing.T) {
		viper.Set("tlsskipverify", true)
		viper.Set("Federation.DiscoveryUrl", server.URL+"/this/is/some/path")
		err := DiscoverFederation()
		assert.Error(t, err)
		assert.Contains(t, err.Error(), "Invalid federation discovery url is set. No path allowed for federation discovery url. Provided url: ",
			"Error returned does not contain the correct error")
		viper.Reset()
	})

	t.Run("testValidDiscoveryUrl", func(t *testing.T) {
		viper.Set("tlsskipverify", true)
		viper.Set("Federation.DiscoveryUrl", server.URL)
		err := DiscoverFederation()
		assert.NoError(t, err)
		// Assert that the metadata matches expectations
		assert.Equal(t, "director", param.Federation_DirectorUrl.GetString(), "Unexpected DirectorEndpoint")
		assert.Equal(t, "registry", param.Federation_RegistryUrl.GetString(), "Unexpected NamespaceRegistrationEndpoint")
		assert.Equal(t, "jwks", param.Federation_JwkUrl.GetString(), "Unexpected JwksUri")
		assert.Equal(t, "broker", param.Federation_BrokerUrl.GetString(), "Unexpected BrokerEndpoint")
		viper.Reset()
	})

	t.Run("testOsgHtcUrl", func(t *testing.T) {
		viper.Set("tlsskipverify", true)
		viper.Set("Federation.DiscoveryUrl", "osg-htc.org")
		err := DiscoverFederation()
		assert.NoError(t, err)
		// Assert that the metadata matches expectations
		assert.Equal(t, "https://osdf-director.osg-htc.org", param.Federation_DirectorUrl.GetString(), "Unexpected DirectorEndpoint")
		assert.Equal(t, "https://osdf-registry.osg-htc.org", param.Federation_RegistryUrl.GetString(), "Unexpected NamespaceRegistrationEndpoint")
		assert.Equal(t, "https://osg-htc.org/osdf/public_signing_key.jwks", param.Federation_JwkUrl.GetString(), "Unexpected JwksUri")
		assert.Equal(t, "", param.Federation_BrokerUrl.GetString(), "Unexpected BrokerEndpoint")
		viper.Reset()
	})
}

<<<<<<< HEAD
func TestCheckWatermark(t *testing.T) {
	t.Parallel()

	t.Run("empty-value", func(t *testing.T) {
		ok, num, err := checkWatermark("")
		assert.False(t, ok)
		assert.Equal(t, int64(0), num)
		assert.Error(t, err)
	})

	t.Run("string-value", func(t *testing.T) {
		ok, num, err := checkWatermark("random")
		assert.False(t, ok)
		assert.Equal(t, int64(0), num)
		assert.Error(t, err)
	})

	t.Run("integer-greater-than-100", func(t *testing.T) {
		ok, num, err := checkWatermark("101")
		assert.False(t, ok)
		assert.Equal(t, int64(0), num)
		assert.Error(t, err)
	})

	t.Run("integer-less-than-0", func(t *testing.T) {
		ok, num, err := checkWatermark("-1")
		assert.False(t, ok)
		assert.Equal(t, int64(0), num)
		assert.Error(t, err)
	})

	t.Run("decimal-fraction-value", func(t *testing.T) {
		ok, num, err := checkWatermark("0.55")
		assert.False(t, ok)
		assert.Equal(t, int64(0), num)
		assert.Error(t, err)
	})

	t.Run("decimal-int-value", func(t *testing.T) {
		ok, num, err := checkWatermark("15.55")
		assert.False(t, ok)
		assert.Equal(t, int64(0), num)
		assert.Error(t, err)
	})

	t.Run("int-value", func(t *testing.T) {
		ok, num, err := checkWatermark("55")
		assert.True(t, ok)
		assert.Equal(t, int64(55), num)
		assert.NoError(t, err)
	})

	t.Run("byte-value-no-unit", func(t *testing.T) {
		ok, num, err := checkWatermark("105")
		assert.False(t, ok)
		assert.Equal(t, int64(0), num)
		assert.Error(t, err)
	})

	t.Run("byte-value-no-value", func(t *testing.T) {
		ok, num, err := checkWatermark("k")
		assert.False(t, ok)
		assert.Equal(t, int64(0), num)
		assert.Error(t, err)
	})

	t.Run("byte-value-wrong-unit", func(t *testing.T) {
		ok, num, err := checkWatermark("100K") // Only lower case is accepted
		assert.False(t, ok)
		assert.Equal(t, int64(0), num)
		assert.Error(t, err)

		ok, num, err = checkWatermark("100p")
		assert.False(t, ok)
		assert.Equal(t, int64(0), num)
		assert.Error(t, err)

		ok, num, err = checkWatermark("100byte")
		assert.False(t, ok)
		assert.Equal(t, int64(0), num)
		assert.Error(t, err)

		ok, num, err = checkWatermark("100bits")
		assert.False(t, ok)
		assert.Equal(t, int64(0), num)
		assert.Error(t, err)
	})

	t.Run("byte-value-correct-unit", func(t *testing.T) {
		ok, num, err := checkWatermark("1000k")
		assert.True(t, ok)
		assert.Equal(t, int64(1000*1024), num)
		assert.NoError(t, err)

		ok, num, err = checkWatermark("1000m")
		assert.True(t, ok)
		assert.Equal(t, int64(1000*1024*1024), num)
		assert.NoError(t, err)

		ok, num, err = checkWatermark("1000g")
		assert.True(t, ok)
		assert.Equal(t, int64(1000*1024*1024*1024), num)
		assert.NoError(t, err)

		ok, num, err = checkWatermark("1000t")
		assert.True(t, ok)
		assert.Equal(t, int64(1000*1024*1024*1024*1024), num)
		assert.NoError(t, err)
=======
func TestInitServerUrl(t *testing.T) {
	mockHostname := "example.com"
	mockNon443Port := 8444
	mock443Port := 443

	mockWebUrlWoPort := "https://example.com"
	mockWebUrlW443Port := "https://example.com:443"
	mockWebUrlWNon443Port := "https://example.com:8444"

	t.Cleanup(func() {
		viper.Reset()
	})

	initConfig := func() {
		viper.Reset()
		tempDir := t.TempDir()
		viper.Set("ConfigDir", tempDir)
	}

	initDirectoryConfig := func() {
		initConfig()
		viper.Set("Director.MinStatResponse", 1)
		viper.Set("Director.MaxStatResponse", 4)
	}

	t.Run("web-url-defaults-to-hostname-port", func(t *testing.T) {
		viper.Reset()
		viper.Set("Server.Hostname", mockHostname)
		viper.Set("Server.WebPort", mockNon443Port)
		err := InitServer(context.Background(), 0)
		require.NoError(t, err)
		assert.Equal(t, mockWebUrlWNon443Port, param.Server_ExternalWebUrl.GetString())
	})

	t.Run("default-web-url-removes-443-port", func(t *testing.T) {
		viper.Reset()
		viper.Set("Server.Hostname", mockHostname)
		viper.Set("Server.WebPort", mock443Port)
		err := InitServer(context.Background(), 0)
		require.NoError(t, err)
		assert.Equal(t, mockWebUrlWoPort, param.Server_ExternalWebUrl.GetString())
	})

	t.Run("remove-443-port-for-set-web-url", func(t *testing.T) {
		// We respect the URL value set directly by others. Won't remove 443 port
		viper.Reset()
		viper.Set("Server.ExternalWebUrl", mockWebUrlW443Port)
		err := InitServer(context.Background(), 0)
		require.NoError(t, err)
		assert.Equal(t, mockWebUrlWoPort, param.Server_ExternalWebUrl.GetString())
	})

	t.Run("dir-url-default-to-web-url", func(t *testing.T) {
		// We respect the URL value set directly by others. Won't remove 443 port
		initDirectoryConfig()
		// If Server_ExternalWebUrl is not set, Federation_DirectorUrl defaults to https://<hostname>:<non-443-port>
		// In this case, the port is 443, so Federation_DirectorUrl = https://example.com
		viper.Set("Server.Hostname", mockHostname)
		viper.Set("Server.WebPort", mock443Port)
		err := InitServer(context.Background(), DirectorType)
		require.NoError(t, err)
		assert.Equal(t, mockWebUrlWoPort, param.Federation_DirectorUrl.GetString())

		// If Server_ExternalWebUrl is explicitly set, Federation_DirectorUrl defaults to whatever it is
		// But 443 port is stripped if provided
		initDirectoryConfig()
		viper.Set("Server.ExternalWebUrl", mockWebUrlW443Port)
		err = InitServer(context.Background(), DirectorType)
		require.NoError(t, err)
		assert.Equal(t, mockWebUrlWoPort, param.Federation_DirectorUrl.GetString())

		initDirectoryConfig()
		viper.Set("Server.ExternalWebUrl", mockWebUrlWoPort)
		viper.Set("Federation.DirectorUrl", "https://example-director.com")
		err = InitServer(context.Background(), DirectorType)
		require.NoError(t, err)
		assert.Equal(t, "https://example-director.com", param.Federation_DirectorUrl.GetString())
	})

	t.Run("reg-url-default-to-web-url", func(t *testing.T) {
		// We respect the URL value set directly by others. Won't remove 443 port
		initConfig()
		// If Server_ExternalWebUrl is not set, Federation_RegistryUrl defaults to https://<hostname>:<non-443-port>
		// In this case, the port is 443, so Federation_RegistryUrl = https://example.com
		viper.Set("Server.Hostname", mockHostname)
		viper.Set("Server.WebPort", mock443Port)
		err := InitServer(context.Background(), RegistryType)
		require.NoError(t, err)
		assert.Equal(t, mockWebUrlWoPort, param.Federation_RegistryUrl.GetString())

		// If Server_ExternalWebUrl is explicitly set, Federation_RegistryUrl defaults to whatever it is
		// But 443 port is stripped if provided
		initConfig()
		viper.Set("Server.ExternalWebUrl", mockWebUrlW443Port)
		err = InitServer(context.Background(), RegistryType)
		require.NoError(t, err)
		assert.Equal(t, mockWebUrlWoPort, param.Federation_RegistryUrl.GetString())

		initConfig()
		viper.Set("Server.ExternalWebUrl", mockWebUrlWoPort)
		viper.Set("Federation.RegistryUrl", "https://example-registry.com")
		err = InitServer(context.Background(), RegistryType)
		require.NoError(t, err)
		assert.Equal(t, "https://example-registry.com", param.Federation_RegistryUrl.GetString())
	})

	t.Run("broker-url-default-to-web-url", func(t *testing.T) {
		// We respect the URL value set directly by others. Won't remove 443 port
		initConfig()
		// If Server_ExternalWebUrl is not set, Federation_BrokerUrl defaults to https://<hostname>:<non-443-port>
		// In this case, the port is 443, so Federation_BrokerUrl = https://example.com
		viper.Set("Server.Hostname", mockHostname)
		viper.Set("Server.WebPort", mock443Port)
		err := InitServer(context.Background(), BrokerType)
		require.NoError(t, err)
		assert.Equal(t, mockWebUrlWoPort, param.Federation_BrokerUrl.GetString())

		// If Server_ExternalWebUrl is explicitly set, Federation_BrokerUrl defaults to whatever it is
		// But 443 port is stripped if provided
		initConfig()
		viper.Set("Server.ExternalWebUrl", mockWebUrlW443Port)
		err = InitServer(context.Background(), BrokerType)
		require.NoError(t, err)
		assert.Equal(t, mockWebUrlWoPort, param.Federation_BrokerUrl.GetString())

		initConfig()
		viper.Set("Server.ExternalWebUrl", mockWebUrlWoPort)
		viper.Set("Federation.BrokerUrl", "https://example-registry.com")
		err = InitServer(context.Background(), BrokerType)
		require.NoError(t, err)
		assert.Equal(t, "https://example-registry.com", param.Federation_BrokerUrl.GetString())
>>>>>>> 5635a1eb
	})
}<|MERGE_RESOLUTION|>--- conflicted
+++ resolved
@@ -344,7 +344,6 @@
 	})
 }
 
-<<<<<<< HEAD
 func TestCheckWatermark(t *testing.T) {
 	t.Parallel()
 
@@ -453,7 +452,9 @@
 		assert.True(t, ok)
 		assert.Equal(t, int64(1000*1024*1024*1024*1024), num)
 		assert.NoError(t, err)
-=======
+	})
+}
+
 func TestInitServerUrl(t *testing.T) {
 	mockHostname := "example.com"
 	mockNon443Port := 8444
@@ -585,6 +586,5 @@
 		err = InitServer(context.Background(), BrokerType)
 		require.NoError(t, err)
 		assert.Equal(t, "https://example-registry.com", param.Federation_BrokerUrl.GetString())
->>>>>>> 5635a1eb
 	})
 }