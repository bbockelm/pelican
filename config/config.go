--- conflicted
+++ resolved
@@ -460,13 +460,13 @@
 		viper.SetDefault("Origin.Url", fmt.Sprintf("https://%v", param.Server_Hostname.GetString()))
 	}
 
-<<<<<<< HEAD
+
 	webPort := param.Server_WebPort.GetInt()
 	viper.SetDefault("Server.ExternalWebUrl", fmt.Sprint("https://", hostname, ":", webPort))
 	externalAddressStr := param.Server_ExternalWebUrl.GetString()
 	if _, err = url.Parse(externalAddressStr); err != nil {
 		return errors.Wrap(err, fmt.Sprint("Invalid Server.ExternalWebUrl: ", externalAddressStr))
-=======
+
 	setupTransport()
 
 	tokenRefreshInterval := param.Monitoring_TokenRefreshInterval.GetDuration()
@@ -474,7 +474,6 @@
 
 	if tokenExpiresIn == 0 || tokenRefreshInterval == 0 || tokenRefreshInterval > tokenExpiresIn {
 		log.Warningln("Invalid Monitoring.TokenRefreshInterval or Monitoring.TokenExpiresIn. Value may be zero or valid time <= refresh interval. You may experience intermittent authorization failure for requests with these token")
->>>>>>> d84935b3
 	}
 
 	// Unmarshal Viper config into a Go struct
