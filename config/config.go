--- conflicted
+++ resolved
@@ -1140,7 +1140,6 @@
 		viper.SetDefault("Cache.Url", fmt.Sprintf("https://%v", param.Server_Hostname.GetString()))
 	}
 
-<<<<<<< HEAD
 	if viper.GetString("Origin.StorageType") == "https" {
 		if viper.GetString("Origin.HTTPServiceUrl") == "" {
 			return errors.New("Origin.HTTPServiceUrl may not be empty")
@@ -1148,7 +1147,9 @@
 		_, err := url.Parse(viper.GetString("Origin.HTTPServiceUrl"))
 		if err != nil {
 			return errors.Wrap(err, "unable to parse Origin.HTTPServiceUrl as a URL")
-=======
+		}
+	}
+
 	if param.Cache_LowWatermark.IsSet() || param.Cache_HighWaterMark.IsSet() {
 		lowWmStr := param.Cache_LowWatermark.GetString()
 		highWmStr := param.Cache_HighWaterMark.GetString()
@@ -1162,7 +1163,6 @@
 		}
 		if lowWmNum >= highWmNum {
 			return fmt.Errorf("invalid Cache.HighWaterMark and  Cache.LowWatermark values. Cache.HighWaterMark must be greater than Cache.LowWaterMark. Got %s, %s", highWmStr, lowWmStr)
->>>>>>> 4332dbde
 		}
 	}
 
