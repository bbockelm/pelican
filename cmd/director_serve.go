--- conflicted
+++ resolved
@@ -24,90 +24,7 @@
 	"github.com/spf13/cobra"
 )
 
-<<<<<<< HEAD
-func serveDirector( /*cmd*/ *cobra.Command /*args*/, []string) error {
-	// Use this context for any goroutines that needs to react to server shutdown
-	shutdownCtx, shutdownCancel := context.WithCancel(context.Background())
-	// Use this wait group to ensure the goroutines can finish before the server exits/shutdown
-	var wg sync.WaitGroup
-
-	// This anonymous function ensures we cancel any context and wait for those goroutines to
-	// finish their cleanup work before the server exits
-	defer func() {
-		shutdownCancel()
-		wg.Wait()
-	}()
-
-	log.Info("Initializing Director GeoIP database...")
-	director.InitializeDB()
-
-	if config.GetPreferredPrefix() == "OSDF" {
-		metrics.SetComponentHealthStatus(metrics.DirectorRegistry_Topology, metrics.StatusWarning, "Start requesting from topology, status unknown")
-		log.Info("Generating/advertising server ads from OSG topology service...")
-
-		// Get the ads from topology, populate the cache, and keep the cache
-		// updated with fresh info
-		if err := director.AdvertiseOSDF(); err != nil {
-			panic(err)
-		}
-	}
-	go director.PeriodicCacheReload()
-
-	director.ConfigTTLCache(shutdownCtx, &wg)
-	wg.Add(1) // Add to wait group after ConfigTTLCache finishes to avoid deadlock
-
-	engine, err := web_ui.GetEngine()
-	if err != nil {
-		return err
-	}
-
-	// We configure Prometheus differently for director than for the rest servers,
-	// although in the future we probably want to pass the server type to the
-	// metric config function just because each server may have different config
-	if err := web_ui.ConfigureServerWebAPI(engine); err != nil {
-		return err
-	}
-
-	// Configure the shortcut middleware to either redirect to a cache
-	// or to an origin
-	defaultResponse := param.Director_DefaultResponse.GetString()
-	if !(defaultResponse == "cache" || defaultResponse == "origin") {
-		return fmt.Errorf("the director's default response must either be set to 'cache' or 'origin',"+
-			" but you provided %q. Was there a typo?", defaultResponse)
-	}
-	log.Debugf("The director will redirect to %ss by default", defaultResponse)
-	rootGroup := engine.Group("/")
-	director.RegisterDirectorAuth(rootGroup)
-	director.RegisterDirectorWebAPI(rootGroup)
-	engine.Use(director.ShortcutMiddleware(defaultResponse))
-	director.RegisterDirector(rootGroup)
-
-	log.Info("Starting web engine...")
-	go func() {
-		if err := web_ui.RunEngine(shutdownCtx, engine); err != nil {
-			log.Panicln("Failure when running the web engine:", err)
-		}
-		shutdownCancel()
-	}()
-
-	go web_ui.InitServerWebLogin()
-
-	// Only discover federation when we run in OSDF mode; otherwise, the director is expected to be the federation
-	if config.GetPreferredPrefix() == "OSDF" {
-		if err := config.DiscoverFederation(); err != nil {
-			return err
-		}
-	}
-
-	sigs := make(chan os.Signal, 1)
-	signal.Notify(sigs, syscall.SIGINT, syscall.SIGTERM, syscall.SIGQUIT)
-	sig := <-sigs
-	_ = sig
-
-	return nil
-=======
 func serveDirector(cmd *cobra.Command, args []string) error {
 	_, err := launchers.LaunchModules(cmd.Context(), config.DirectorType)
 	return err
->>>>>>> 2f1315d2
 }