/***************************************************************
 *
 * Copyright (C) 2024, Pelican Project, Morgridge Institute for Research
 *
 * Licensed under the Apache License, Version 2.0 (the "License"); you
 * may not use this file except in compliance with the License.  You may
 * obtain a copy of the License at
 *
 *    http://www.apache.org/licenses/LICENSE-2.0
 *
 * Unless required by applicable law or agreed to in writing, software
 * distributed under the License is distributed on an "AS IS" BASIS,
 * WITHOUT WARRANTIES OR CONDITIONS OF ANY KIND, either express or implied.
 * See the License for the specific language governing permissions and
 * limitations under the License.
 *
 ***************************************************************/

package main

import (
<<<<<<< HEAD
	"errors"
	"fmt"
=======
>>>>>>> 4332dbde
	"os"
	"path/filepath"
	"strings"

	"github.com/pelicanplatform/pelican/common"
	"github.com/pelicanplatform/pelican/config"
)

func main() {
	err := handleCLI(os.Args)
	if err != nil {
		os.Exit(1)
	}
}

func handleCLI(args []string) error {
	execName := filepath.Base(args[0])
	// Take care of our Windows users
	execName = strings.TrimSuffix(execName, ".exe")
	// Being case-insensitive
	execName = strings.ToLower(execName)

	if strings.HasPrefix(execName, "stash_plugin") || strings.HasPrefix(execName, "osdf_plugin") || strings.HasPrefix(execName, "pelican_xfer_plugin") {
		stashPluginMain(args[1:])
	} else if strings.HasPrefix(execName, "stashcp") {
		err := copyCmd.Execute()
		if err != nil {
			return err
		}
	} else {
		// * We assume that os.Args should have minimum length of 1, so skipped empty check
		// * Version flag is captured manually to ensure it's available to all the commands and subcommands
		// 		This is becuase there's no gracefuly way to do it through Cobra
		// * Note that append "--version" to CLI as the last argument will give the
		// version info regardless of the commands and whether they are defined
		// * Remove the -v shorthand since in "origin serve" flagset it's already used for "volume" flag
		if args[len(args)-1] == "--version" {
			config.PrintPelicanVersion()
			return nil
		}
		err := Execute()
		if errors.Is(err, common.ErrInvalidOriginConfig) {
			fmt.Fprintf(os.Stderr, `
Export information was not correct.
For POSIX, to specify exports via the command line, use:

	-v /mnt/foo:/bar -v /mnt/test:/baz

to export the directories /mnt/foo and /mnt/test under the namespace prefixes /bar and /baz, respectively.

Alternatively, specify Origin.Exports in the parameters.yaml file:

	Origin:
		Exports:
		- StoragePrefix: /mnt/foo
		  FederationPrefix: /bar
		  Capabilities: ["PublicReads", "Writes", "Listings"]
		- StoragePrefix: /mnt/test
		  FederationPrefix: /baz
		  Capabilities: ["Writes"]

to export the directories /mnt/foo and /mnt/test under the namespace prefixes /bar and /baz, respectively (with listed permissions).
`)

		}
		if err != nil {
			os.Exit(1)
		}
	}
	return nil
}<|MERGE_RESOLUTION|>--- conflicted
+++ resolved
@@ -19,17 +19,14 @@
 package main
 
 import (
-<<<<<<< HEAD
 	"errors"
 	"fmt"
-=======
->>>>>>> 4332dbde
 	"os"
 	"path/filepath"
 	"strings"
 
-	"github.com/pelicanplatform/pelican/common"
 	"github.com/pelicanplatform/pelican/config"
+	"github.com/pelicanplatform/pelican/server_utils"
 )
 
 func main() {
@@ -65,7 +62,7 @@
 			return nil
 		}
 		err := Execute()
-		if errors.Is(err, common.ErrInvalidOriginConfig) {
+		if errors.Is(err, server_utils.ErrInvalidOriginConfig) {
 			fmt.Fprintf(os.Stderr, `
 Export information was not correct.
 For POSIX, to specify exports via the command line, use:
