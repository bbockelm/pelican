--- conflicted
+++ resolved
@@ -620,13 +620,8 @@
 functions) used by the client.
 */
 
-<<<<<<< HEAD
 func AddNamespace(ns *Namespace) error {
-	query := `INSERT INTO namespace (prefix, pubkey, identity, admin_metadata) VALUES (?, ?, ?, ?)`
-=======
-func addNamespace(ns *Namespace) error {
 	query := `INSERT INTO namespace (prefix, pubkey, identity, admin_metadata, custom_fields) VALUES (?, ?, ?, ?, ?)`
->>>>>>> 10249029
 	tx, err := db.Begin()
 	if err != nil {
 		return err
