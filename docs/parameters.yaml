--- conflicted
+++ resolved
@@ -474,13 +474,8 @@
 components: ["origin"]
 ---
 name: Origin.StorageType
-<<<<<<< HEAD
-description: >-
+description: |+
   The type of storage underpinning the origin. Currently supported types are "posix", "https", and "s3".
-=======
-description: |+
-  The type of storage underpinning the origin. Currently supported types are "posix" and "s3".
->>>>>>> c0a2083b
 type: string
 default: "posix"
 components: ["origin"]
