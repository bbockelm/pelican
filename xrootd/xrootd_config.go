--- conflicted
+++ resolved
@@ -188,16 +188,11 @@
 		return err
 	}
 
-<<<<<<< HEAD
 	backendType, err := server_utils.ParseOriginStorageType(param.Origin_StorageType.GetString())
 	if err != nil {
 		return err
 	}
-	switch backendType {
-	case server_utils.OriginStoragePosix:
-=======
-	if ost := param.Origin_StorageType.GetString(); ost == "posix" {
->>>>>>> c0a2083b
+	if backendType == server_utils.OriginStoragePosix {
 		// For each export, we symlink the exported directory, currently at /var/run/pelican/export/<export.FederationPrefix>,
 		// to the actual data source, which is what we get from the Export object's StoragePrefix
 		for _, export := range originExports {
@@ -215,13 +210,6 @@
 		}
 		// Set the mount to our export path now that everything is symlinked
 		viper.Set("Xrootd.Mount", exportPath)
-<<<<<<< HEAD
-	case server_utils.OriginStorageS3:
-		if len(originExports) > 1 {
-			return errors.New("Multi exports for s3 backends not yet implemented")
-		}
-=======
->>>>>>> c0a2083b
 	}
 
 	if param.Origin_SelfTest.GetBool() {
