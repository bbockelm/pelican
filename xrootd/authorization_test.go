--- conflicted
+++ resolved
@@ -276,19 +276,14 @@
 				viper.Set("Origin.RunLocation", dirName)
 				xrootdRun = param.Origin_RunLocation.GetString()
 			}
-<<<<<<< HEAD
 			viper.Set("Origin.FederationPrefix", "/")
 			viper.Set("Origin.StoragePrefix", "/")
-			oldPrefix := config.SetPreferredPrefix("OSDF")
-			defer config.SetPreferredPrefix(oldPrefix)
-=======
 			oldPrefix, err := config.SetPreferredPrefix("OSDF")
 			assert.NoError(t, err)
 			defer func() {
 				_, err := config.SetPreferredPrefix(oldPrefix)
 				require.NoError(t, err)
 			}()
->>>>>>> 4332dbde
 
 			err = os.WriteFile(filepath.Join(dirName, "authfile"), []byte(testInput.authIn), fs.FileMode(0600))
 			require.NoError(t, err, "Failure writing test input authfile")
@@ -348,13 +343,9 @@
 			defer server_utils.ResetOriginExports()
 			viper.Set("Xrootd.Authfile", filepath.Join(dirName, "authfile"))
 			viper.Set("Origin.RunLocation", dirName)
-<<<<<<< HEAD
 			viper.Set("Origin.FederationPrefix", "/")
 			viper.Set("Origin.StoragePrefix", "/")
-			server := &origin_ui.OriginServer{}
-=======
 			server := &origin.OriginServer{}
->>>>>>> 4332dbde
 
 			err := os.WriteFile(filepath.Join(dirName, "authfile"), []byte(testInput.authIn), fs.FileMode(0600))
 			require.NoError(t, err)
