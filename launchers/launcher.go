--- conflicted
+++ resolved
@@ -141,62 +141,16 @@
 
 	if modules.IsEnabled(config.OriginType) {
 
-<<<<<<< HEAD
-		_, err := common.GetOriginExports()
-=======
-		mode := param.Origin_StorageType.GetString()
-
 		originExports, err := server_utils.GetOriginExports()
-
->>>>>>> 4332dbde
-		if err != nil {
-			return shutdownCancel, err
-		}
-
-<<<<<<< HEAD
-=======
+		if err != nil {
+			return shutdownCancel, err
+		}
+
 		ok, err := server_utils.CheckSentinelLocation(originExports)
 		if err != nil && !ok {
 			return shutdownCancel, err
 		}
 
-		switch mode {
-		case "posix":
-			if len(*originExports) == 0 {
-				return shutdownCancel, errors.Errorf(`
-	Export information was not provided.
-	To specify exports via the command line, use:
-
-				-v /mnt/foo:/bar -v /mnt/test:/baz
-
-	to export the directories /mnt/foo and /mnt/test under the namespace prefixes /bar and /baz, respectively.
-
-	Alternatively, specify Origin.Exports in the parameters.yaml file:
-
-	Origin:
-		Exports:
-		- StoragePrefix: /mnt/foo
-		  FederationPrefix: /bar
-		  Capabilities: ["PublicReads", "Writes", "Listings"]
-		- StoragePrefix: /mnt/test
-		  FederationPrefix: /baz
-		  Capabilities: ["Writes"]
-
-	to export the directories /mnt/foo and /mnt/test under the namespace prefixes /bar and /baz, respectively (with listed permissions).
-	`)
-			}
-		case "s3":
-			if param.Origin_S3Region.GetString() == "" || param.Origin_S3ServiceName.GetString() == "" ||
-				param.Origin_S3ServiceUrl.GetString() == "" {
-				return shutdownCancel, errors.Errorf("The S3 origin is missing configuration options to run properly." +
-					" You must specify a region, a service name and a service URL via the command line or via" +
-					" your configuration file.")
-			}
-		default:
-			return shutdownCancel, errors.Errorf("Currently-supported origin modes include posix and s3.")
-		}
-
->>>>>>> 4332dbde
 		server, err := OriginServe(ctx, engine, egrp, modules)
 		if err != nil {
 			return shutdownCancel, err
@@ -310,7 +264,7 @@
 		}
 	}
 
-	var cacheServer server_utils.XRootDServer
+	var cacheServer server_structs.XRootDServer
 	if modules.IsEnabled(config.CacheType) {
 		// Give five seconds for the origin to finish advertising to the director
 		desiredURL := param.Federation_DirectorUrl.GetString() + "/.well-known/openid-configuration"
@@ -318,11 +272,7 @@
 			log.Errorln("Director does not seem to be working:", err)
 			return shutdownCancel, err
 		}
-<<<<<<< HEAD
-		cacheServer, err = CacheServe(ctx, engine, egrp)
-=======
-		server, err := CacheServe(ctx, engine, egrp, modules)
->>>>>>> 4332dbde
+		cacheServer, err = CacheServe(ctx, engine, egrp, modules)
 		if err != nil {
 			return shutdownCancel, err
 		}
