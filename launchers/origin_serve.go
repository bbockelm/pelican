--- conflicted
+++ resolved
@@ -95,7 +95,6 @@
 		launchers = append(launchers, oa4mp_launcher)
 	}
 
-<<<<<<< HEAD
 	portStartCallback := func(port int) {
 		viper.Set("Origin.Port", port)
 		if originUrl, err := url.Parse(param.Origin_Url.GetString()); err == nil {
@@ -106,11 +105,8 @@
 		log.Infoln("Origin startup complete on port", port)
 	}
 
-	if err = xrootd.LaunchDaemons(ctx, launchers, egrp, portStartCallback); err != nil {
-=======
-	pids, err := xrootd.LaunchOriginDaemons(ctx, launchers, egrp)
+	pids, err := xrootd.LaunchDaemons(ctx, launchers, egrp, portStartCallback)
 	if err != nil {
->>>>>>> c0a2083b
 		return nil, err
 	}
 	originServer.SetPids(pids)
@@ -131,12 +127,8 @@
 		return err
 	}
 
-<<<<<<< HEAD
+	metrics.SetComponentHealthStatus(metrics.OriginCache_Registry, metrics.StatusWarning, "Start to register namespaces for the origin server")
 	for _, export := range originExports {
-=======
-	metrics.SetComponentHealthStatus(metrics.OriginCache_Registry, metrics.StatusWarning, "Start to register namespaces for the origin server")
-	for _, export := range *originExports {
->>>>>>> c0a2083b
 		if err := launcher_utils.RegisterNamespaceWithRetry(ctx, egrp, export.FederationPrefix); err != nil {
 			return err
 		}
